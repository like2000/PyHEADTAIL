--- conflicted
+++ resolved
@@ -5,19 +5,6 @@
 
 
 import pylab as plt
-<<<<<<< HEAD
-from solvers.grid_functions import fastgather
-
-
-class UniformGrid(object):
-    '''
-    classdocs
-    '''
-
-    def __init__(self, extension_x, extension_y, nx, ny):
-
-        self.n_macroparticles = nx * ny
-=======
 from solvers.grid_functions import gather_from, scatter_to
 
 
@@ -30,21 +17,16 @@
     '''
     classdocs
     '''
->>>>>>> 9581c4f1
 
     def __init__(self, extension_x, extension_y, nx, ny):
 
         self.nx, self.ny, self.n_points = nx, ny, nx * ny
 
-<<<<<<< HEAD
-        self.rho = np.zeros((ny, nx))
-=======
         self.ex = np.zeros((ny, nx))
         self.ey = np.zeros((ny, nx))
         self.ez = np.zeros((ny, nx))
         self.rho = np.zeros((ny, nx))
         self.phi = np.zeros((ny, nx))
->>>>>>> 9581c4f1
 
         self.dx = 2 * extension_x / (nx - 1)
         self.dy = 2 * extension_y / (ny - 1)
@@ -53,14 +35,8 @@
         self.x, self.y = np.meshgrid(mx, my)
 
         from types import MethodType
-<<<<<<< HEAD
-        UniformGrid.fastgather = MethodType(fastgather, None, UniformGrid)
-
-    def gather(self, bunch, i_slice):
-=======
         UniformGrid.gather_from = MethodType(gather_from, None, UniformGrid)
         UniformGrid.scatter_to = MethodType(scatter_to, None, UniformGrid)
->>>>>>> 9581c4f1
 
     def gather(self, bunch, i_slice):
         '''
@@ -78,289 +54,12 @@
         # Initialise
         self.rho[:] = 0
 
-<<<<<<< HEAD
-        # # On regular mesh
-        # dx = self.x[0, 1] - self.x[0, 0]
-        # dy = self.y[1, 0] - self.y[0, 0]
-        # dxi = 1 / dx
-        # dyi = 1 / dy
-        # ai = 1 / (dx * dy)
-        # # TODO: on adaptive mesh
-
-        # # Line charge density and particle selection
-        # # double lambda;
-        # # std::vector<int> index;
-        # # t.get_slice(i_slice, lambda, index);
-        # # int np = index.size();
-        # l = 1
-        # x, y = bunch.x, bunch.y
-
-        # fx, fy = (x - self.x[0,0]) * dxi, (y - self.y[0,0]) * dyi
-        # ix, iy = np.floor(fx).astype(int), np.floor(fy).astype(int)
-        # fx, fy = fx - ix, fy - iy
-
-=======
->>>>>>> 9581c4f1
         # H, xedges, yedges = np.histogram2d(ix, iy, bins=self.rho.shape)
         x0, x1 = self.x[0,0] - self.dx / 2, self.x[0,-1] + self.dx / 2
         y0, y1 = self.y[0,0] - self.dy / 2, self.y[-1,0] + self.dy / 2
         xedges = np.linspace(x0, x1, self.nx + 1)
         yedges = np.linspace(y0, y1, self.ny + 1)
         H, xedges, yedges = np.histogram2d(bunch.x, bunch.y, bins=(xedges, yedges))
-<<<<<<< HEAD
-
-        self.rho += H.T
-
-    @profile
-    def track(self, bunch):
-
-        fig, (ax1, ax2) = plt.subplots(2, sharex=True, sharey=True)
-
-        for i in xrange(bunch.slices.n_slices):
-            self.gather(bunch, i)
-        print self.x.shape, self.y.shape, self.rho.shape
-        ax1.contourf(self.x, self.y, self.rho.T.T, 100)
-        ax1.scatter(bunch.x, bunch.y, c='y', marker='.', alpha=0.1, lw=0)
-        ax1.set_aspect('equal')
-
-        for i in xrange(bunch.slices.n_slices):
-            self.fastgather(bunch.x, bunch.y)
-        ax2.contourf(self.x, self.y, self.rho, 100)
-        ax2.scatter(bunch.x, bunch.y, c='y', marker='.', alpha=0.1, lw=0)
-        ax2.set_aspect('equal')
-
-        plt.show()
-        exit(-1)
-
-# template<typename T, typename U>
-# void PoissonBase::fastscatter(T t, U u, int i_slice)
-# {
-#     int np;
-#     double qp;
-#     std::vector<int> ip;
-
-#     /*
-#      * Cell
-#      *
-#      *  3 ------------ 4
-#      *  |     |        |
-#      *  |     |        |
-#      *  |     |        |
-#      *  |     |        |
-#      *  |-----x--------|
-#      *  |     |        |
-#      *  1 ------------ 2
-#      */
-
-#     // On regular mesh
-#     const double dx = (mx.back() - mx.front()) / (n_points_x - 1);
-#     const double dy = (my.back() - my.front()) / (n_points_y - 1);
-#     const double dxi = 1 / dx;
-#     const double dyi = 1 / dy;
-#     // TODO: on adaptive mesh
-
-#     // Line charge density and particle selection
-#     t.get_slice(i_slice, np, qp, ip);
-
-#     // t impacting fields
-#     for (int j=0; j<np; j++)
-#     {
-#       double xp = t.x[ip[j]];
-#       double yp = t.y[ip[j]];
-
-#       // Compute points
-#       double fx = (xp - mx[0]) * dxi;
-#       double fy = (yp - my[0]) * dyi;
-#       int ix = std::floor(fx);
-#       int iy = std::floor(fy);
-
-#       size_t k1 = iy * n_points_x + ix;
-#       size_t k2 = iy * n_points_x + ix + 1;
-#       size_t k3 = (iy + 1) * n_points_x + ix;
-#       size_t k4 = (iy + 1) * n_points_x + ix + 1;
-
-#       // Compute normalized area
-#       fx -= ix;
-#       fy -= iy;
-
-#       double a1 = (1 - fx) * (1 - fy);
-#       double a2 = fx * (1 - fy);
-#       double a3 = (1 - fx) * fy;
-#       double a4 = fx * fy;
-
-#       // Scatter fields
-#       t.kx[ip[j]] = (u.ex_g[k1] * a1 + u.ex_g[k2] * a2
-#                      + u.ex_g[k3] * a3 + u.ex_g[k4] * a4);
-#       t.ky[ip[j]] = (u.ey_g[k1] * a1 + u.ey_g[k2] * a2
-#                      + u.ey_g[k3] * a3 + u.ey_g[k4] * a4);
-#     }
-
-#     // Line charge density and particle selection
-#     u.get_slice(i_slice, np, qp, ip);
-
-#     // u impacting fields
-#     for (int j=0; j<np; j++)
-#     {
-#       double xp = u.x[ip[j]];
-#       double yp = u.y[ip[j]];
-
-#       // Compute points
-#       double fx = (xp - mx[0]) * dxi;
-#       double fy = (yp - my[0]) * dyi;
-#       int ix = std::floor(fx);
-#       int iy = std::floor(fy);
-
-#       size_t k1 = iy * n_points_x + ix;
-#       size_t k2 = iy * n_points_x + ix + 1;
-#       size_t k3 = (iy + 1) * n_points_x + ix;
-#       size_t k4 = (iy + 1) * n_points_x + ix + 1;
-
-#       // Compute normalized area
-#       fx -= ix;
-#       fy -= iy;
-
-#       double a1 = (1 - fx) * (1 - fy);
-#       double a2 = fx * (1 - fy);
-#       double a3 = (1 - fx) * fy;
-#       double a4 = fx * fy;
-
-#       // Scatter fields
-#       u.kx[ip[j]] = (t.ex_g[k1] * a1 + t.ex_g[k2] * a2
-#                      + t.ex_g[k3] * a3 + t.ex_g[k4] * a4);
-#       u.ky[ip[j]] = (t.ey_g[k1] * a1 + t.ey_g[k2] * a2
-#                      + t.ey_g[k3] * a3 + t.ey_g[k4] * a4);
-#     }
-# }
-
-# template<typename T, typename U>
-# void PoissonBase::parallelscatter(T t, U u, int i_slice)
-# {
-#     /*
-#      * Cell
-#      *
-#      *  3 ------------ 4
-#      *  |     |        |
-#      *  |     |        |
-#      *  |     |        |
-#      *  |     |        |
-#      *  |-----x--------|
-#      *  |     |        |
-#      *  1 ------------ 2
-#      */
-
-#     // On regular mesh
-#     const double dx = (mx.back() - mx.front()) / (n_points_x - 1);
-#     const double dy = (my.back() - my.front()) / (n_points_y - 1);
-#     const double dxi = 1 / dx;
-#     const double dyi = 1 / dy;
-#     const double mx0 = mx[0];
-#     const double my0 = my[0];
-#     // TODO: on adaptive mesh
-
-# //    // Separate variable for parallel processing
-# //	// Line charge density and particle selection
-# //	t.get_slice(i_slice, np, qp, ip);
-# //
-# //    std::vector<double> t_x(np);
-# //    std::vector<double> t_y(np);
-# //    std::vector<double> t_kx(np);
-# //    std::vector<double> t_ky(np);
-# //    std::vector<double> u_ex_g(n_points);
-# //    std::vector<double> u_ey_g(n_points);
-# //
-# //    for (int j=0; j<np; j++)
-# //    {
-# //        t_x[j] = t.x[ip[j]];
-# //        t_y[j] = t.y[ip[j]];
-# ////      t_kx[j] = t.kx[ip[j]];
-# ////      t_ky[j] = t.ky[ip[j]];
-# //    }
-# //
-# //    for (size_t k=0; k<n_points; k++)
-# //    {
-# //        u_ex_g[k] = u.ex_g[k];
-# //        u_ey_g[k] = u.ey_g[k];
-# //    }
-# //
-# //    // Line charge density and particle selection
-# //    u.get_slice(i_slice, np, qp, ip);
-# //
-# //    std::vector<double> u_x(np);
-# //    std::vector<double> u_y(np);
-# //    std::vector<double> u_kx(np);
-# //    std::vector<double> u_ky(np);
-# //    std::vector<double> t_ex_g(n_points);
-# //    std::vector<double> t_ey_g(n_points);
-# //
-# //    for (int j=0; j<np; j++)
-# //    {
-# //        u_x[j] = u.x[ip[j]];
-# //        u_y[j] = u.y[ip[j]];
-# ////      u_kx[j] = u.kx[ip[j]];
-# ////      u_ky[j] = u.ky[ip[j]];
-# //    }
-# //
-# //    for (size_t k=0; k<n_points; k++)
-# //    {
-# //        t_ex_g[k] = t.ex_g[k];
-# //        t_ey_g[k] = t.ey_g[k];
-# //    }
-
-# //#pragma omp parallel
-# //{
-# //#pragma omp sections nowait private(np, qp, ip)
-# //{
-# //#pragma omp section
-# //{
-#     int np;
-#     double lambda;
-#     std::vector<int> index;
-
-#   // Line charge density and particle selection
-#   t.get_slice(i_slice, lambda, index);
-#   np = index.size();
-
-#     // t impacting fields
-#     for (int j=0; j<np; j++)
-#     {
-#         double xp = t.x[index[j]];
-#         double yp = t.y[index[j]];
-
-#         // Compute points
-#         double fx = (xp - mx[0]) * dxi;
-#         double fy = (yp - my[0]) * dyi;
-#         int ix = std::floor(fx);
-#         int iy = std::floor(fy);
-
-#         size_t k1 = iy * n_points_x + ix;
-#         size_t k2 = iy * n_points_x + ix + 1;
-#         size_t k3 = (iy + 1) * n_points_x + ix;
-#         size_t k4 = (iy + 1) * n_points_x + ix + 1;
-
-#         // Compute normalized area
-#         fx -= ix;
-#         fy -= iy;
-
-#         double a1 = (1 - fx) * (1 - fy);
-#         double a2 = fx * (1 - fy);
-#         double a3 = (1 - fx) * fy;
-#         double a4 = fx * fy;
-
-#         // Scatter fields
-#         t.kx[index[j]] = (u.ex_g[k1] * a1 + u.ex_g[k2] * a2
-#                      + u.ex_g[k3] * a3 + u.ex_g[k4] * a4);
-#         t.ky[index[j]] = (u.ey_g[k1] * a1 + u.ey_g[k2] * a2
-#                      + u.ey_g[k3] * a3 + u.ey_g[k4] * a4);
-#     }
-# //}
-# //
-# //#pragma omp section
-# //{
-#   // Line charge density and particle selection
-#     u.get_slice(i_slice, lambda, index);
-#     np = index.size();
-=======
->>>>>>> 9581c4f1
 
         self.rho += H.T
 
@@ -386,12 +85,7 @@
         exit(-1)
 
 
-<<<<<<< HEAD
-
-class AdaptiveGrid(object):
-=======
 class AdaptiveGrid(Grid):
->>>>>>> 9581c4f1
     '''
     classdocs
     '''
