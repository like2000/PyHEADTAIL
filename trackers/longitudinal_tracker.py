--- conflicted
+++ resolved
@@ -111,11 +111,11 @@
         '''
         *Loops over all the RingAndRFSection.track methods.*
         '''
-<<<<<<< HEAD
-        
+
         for RingAndRFSectionElement in self.RingAndRFSection_list:
             RingAndRFSectionElement.track(beam)
-
+    
+    
 
 class RingAndRFSection(object):
     '''
@@ -127,24 +127,6 @@
         :width: 600
         :height: 600
         
-=======
-        
-        for RingAndRFSectionElement in self.RingAndRFSection_list:
-            RingAndRFSectionElement.track(beam)
-    
-    
-
-class RingAndRFSection(object):
-    '''
-    *Definition of an RF station and part of the ring until the next station, 
-    see figure.*
-    
-    .. image:: ring_and_RFstation.png
-        :align: center
-        :width: 600
-        :height: 600
-        
->>>>>>> ce54f510
     *The time step is fixed to be one turn, but the tracking can consist of 
     multiple RingAndRFSection objects. In this case, the user should make sure 
     that the lengths of the stations sum up exactly to the circumference or use
@@ -211,13 +193,8 @@
         #: | *Set to 'full' if higher orders of slippage factor eta*
         self.solver = solver
         if self.alpha_order == 1:
-<<<<<<< HEAD
-            self.solver = 'simple'
-        
-        self.rf_params = RFSectionParameters         
-=======
             self.solver = 'simple'         
->>>>>>> ce54f510
+
         
                    
     def kick(self, beam):
@@ -274,30 +251,19 @@
         
         '''
         
-        if self.solver == 'full': 
-<<<<<<< HEAD
-           
-            beam.theta = self.beta_ratio[self.counter[0]] * beam.theta \
-                         + 2 * np.pi * (1 / (1 - self.rf_params.eta_tracking(beam.delta) * 
-                                             beam.delta) - 1) * self.length_ratio
-        elif self.solver == 'simple':
-            
-=======
+        if self.solver == 'full':
             beam.theta = self.beta_ratio[self.counter[0]] * beam.theta \
                          + 2 * np.pi * (1 / (1 - self.eta_tracking(beam.delta) * 
                                              beam.delta) - 1) * self.length_ratio
         elif self.solver == 'simple':
->>>>>>> ce54f510
             beam.theta = self.beta_ratio[self.counter[0]] *beam.theta \
                          + 2 * np.pi * self.eta_0[self.counter[0]] \
                          * beam.delta * self.length_ratio
         else:
             raise RuntimeError("ERROR: Choice of longitudinal solver not \
                                recognized! Aborting...")
-                
-                
-<<<<<<< HEAD
-=======
+    
+    
     def eta_tracking(self, delta):
         '''
         *The slippage factor is calculated as a function of the relative momentum
@@ -318,7 +284,6 @@
             return eta  
         
         
->>>>>>> ce54f510
     def track(self, beam):
         '''
         | *Tracking method for the section, applies the equations in this order:*
@@ -360,11 +325,7 @@
         self.Qs = Qs
         
         #: *Copy of the revolution angular frequency (from GeneralParameters)*
-<<<<<<< HEAD
-        self.omega_0 = GeneralParameters.omega_rev[0]
-=======
         self.omega_0 = GeneralParameters.omega_rev
->>>>>>> ce54f510
         
         #: *Synchrotron angular frequency in [rad/s]* 
         #: :math:`: \quad \omega_s = Q_s \omega_0`
@@ -381,7 +342,4 @@
         delta0 = beam.delta
 
         beam.z = z0 * self.cosdQs - self.eta * c / self.omega_s * delta0 * self.sindQs
-        beam.delta = delta0 * self.cosdQs + self.omega_s / self.eta / c * z0 * self.sindQs
-        
-        
-
+        beam.delta = delta0 * self.cosdQs + self.omega_s / self.eta / c * z0 * self.sindQs