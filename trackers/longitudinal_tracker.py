--- conflicted
+++ resolved
@@ -1,370 +1,330 @@
-'''
-**Module containing all the elements to track the beam in the longitudinal plane.**
-
-:Authors: **Danilo Quartullo**, **Helga Timko**, **Adrian Oeftiger**, **Alexandre Lasheen**
-'''
-
-from __future__ import division
-import numpy as np
-from scipy.constants import c
+'''
+**Module containing all the elements to track the beam in the longitudinal plane.**
+
+:Authors: **Danilo Quartullo**, **Helga Timko**, **Adrian Oeftiger**, **Alexandre Lasheen**
+'''
+
+from __future__ import division
+import numpy as np
+from scipy.constants import c
 from scipy.integrate import cumtrapz
-<<<<<<< HEAD
-=======
-
-
-class FullRingAndRF(object):
-    '''
-    *Definition of the full ring and RF parameters in order to be able to have
-    a full turn information (used in the hamiltonian for example).*
-    '''
-    
-    def __init__(self, RingAndRFSection_list):
-        
-        #: *List of the total RingAndRFSection objects*
-        self.RingAndRFSection_list = RingAndRFSection_list
-        
-        #: *Total potential well in [V]*
-        self.potential_well = 0
-        
-        #: *Total potential well theta coordinates in [rad] *
-        self.potential_well_coordinates = 0
-        
-        #: *Ring circumference in [m]*
-        self.ring_circumference = 0
-        for RingAndRFSectionElement in self.RingAndRFSection_list:
-            self.ring_circumference += RingAndRFSectionElement.section_length
-            
-        #: *Ring radius in [m]*
-        self.ring_radius = self.ring_circumference / (2*np.pi)
-        
-        
-    def potential_well_generation(self, turn = 0, n_points = 1e5, 
-                                  main_harmonic_option = 'lowest_freq', 
-                                  theta_margin_percent = 0.):
-        '''
-        *Method to generate the potential well out of the RF systems. The 
-        assumption made is that all the RF voltages are averaged over
-        one turn. The potential well is then approximated over one turn,
-        which is not the exact potential. This approximation should be
-        fine enough to generate a bunch (the mismatch should be small and
-        damped fast enough). The default main harmonic is defined to be the
-        lowest one in frequency. The user can change this option if it is
-        not the case for his simulations (other options are: 'highest_voltage',
-        or inputing directly the value of the desired main harmonic). 
-        A margin on the theta array can be applied in order
-        to be able to see the min/max that might be exactly on the edges of the
-        frame (by adding a % to the length of the frame, this is set to 0 by default. 
-        It assumes also that the slippage factor is the same in the whole ring.*
-        '''
-        
-        voltages = np.array([])
-        harmonics = np.array([])
-        phi_offsets = np.array([])
-        sync_phases = np.array([])
-                 
-        for RingAndRFSectionElement in self.RingAndRFSection_list:
-            for rf_system in range(RingAndRFSectionElement.n_rf):
-                voltages = np.append(voltages, RingAndRFSectionElement.voltage[rf_system, turn])
-                harmonics = np.append(harmonics, RingAndRFSectionElement.harmonic[rf_system, turn])
-                phi_offsets = np.append(phi_offsets, RingAndRFSectionElement.phi_offset[rf_system, turn])
-                sync_phases = np.append(sync_phases, RingAndRFSectionElement.phi_s[turn])
-                        
-        voltages = np.array(voltages, ndmin = 2)
-        harmonics = np.array(harmonics, ndmin = 2)
-        phi_offsets = np.array(phi_offsets, ndmin = 2)
-        sync_phases = np.array(sync_phases, ndmin = 2)
-        
-        if main_harmonic_option is 'lowest_freq':
-            main_harmonic = np.min(harmonics)
-        elif main_harmonic_option is 'highest_voltage':
-            main_harmonic = np.min(harmonics[voltages == np.max(voltages)])
-        elif isinstance(main_harmonic_option, int) or isinstance(main_harmonic_option, float):
-            if harmonics[harmonics == main_harmonic_option].size == 0:
-                raise RuntimeError('The desired harmonic to compute the potential well does not match the RF parameters...')
-            main_harmonic = np.min(harmonics[harmonics == main_harmonic_option])
-            
-        theta_array_margin = theta_margin_percent * 2 * np.pi/main_harmonic
-        
-        slippage_factor = self.RingAndRFSection_list[0].eta_0[turn]
-        beta_r = self.RingAndRFSection_list[0].beta_r[turn]
-        
-        if slippage_factor > 0:
-            first_theta = 0 - theta_array_margin / 2
-            last_theta = 2*np.pi/main_harmonic + theta_array_margin / 2
-            transition_factor = - 1
-        else:
-            first_theta = - np.pi/main_harmonic - theta_array_margin / 2
-            last_theta = np.pi/main_harmonic + theta_array_margin / 2
-            transition_factor = 1
-            
-        theta_array = np.linspace(first_theta, last_theta, n_points)
-                
-        total_voltage = np.sum(voltages.T * np.sin(harmonics.T * theta_array + phi_offsets.T) - voltages.T * np.sin(sync_phases.T), axis = 0)
-        
-        eom_factor_potential = (beta_r * c) / (self.ring_circumference)
-        
-        potential_well = transition_factor * np.insert(cumtrapz(total_voltage, dx=theta_array[1]-theta_array[0]),0,0)
-        
-        self.potential_well_coordinates = theta_array
-        self.potential_well = eom_factor_potential * potential_well
-        
-        
-    def track(self, beam):
-        '''
-        *Loops over all the RingAndRFSection.track methods.*
-        '''
-        
-        for RingAndRFSectionElement in self.RingAndRFSection_list:
+
+
+class FullRingAndRF(object):
+    '''
+    *Definition of the full ring and RF parameters in order to be able to have
+    a full turn information (used in the hamiltonian for example).*
+    '''
+    
+    def __init__(self, RingAndRFSection_list):
+        
+        #: *List of the total RingAndRFSection objects*
+        self.RingAndRFSection_list = RingAndRFSection_list
+        
+        #: *Total potential well in [V]*
+        self.potential_well = 0
+        
+        #: *Total potential well theta coordinates in [rad] *
+        self.potential_well_coordinates = 0
+        
+        #: *Ring circumference in [m]*
+        self.ring_circumference = 0
+        for RingAndRFSectionElement in self.RingAndRFSection_list:
+            self.ring_circumference += RingAndRFSectionElement.section_length
+            
+        #: *Ring radius in [m]*
+        self.ring_radius = self.ring_circumference / (2*np.pi)
+        
+        
+    def potential_well_generation(self, turn = 0, n_points = 1e5, 
+                                  main_harmonic_option = 'lowest_freq', 
+                                  theta_margin_percent = 0.):
+        '''
+        *Method to generate the potential well out of the RF systems. The 
+        assumption made is that all the RF voltages are averaged over
+        one turn. The potential well is then approximated over one turn,
+        which is not the exact potential. This approximation should be
+        fine enough to generate a bunch (the mismatch should be small and
+        damped fast enough). The default main harmonic is defined to be the
+        lowest one in frequency. The user can change this option if it is
+        not the case for his simulations (other options are: 'highest_voltage',
+        or inputing directly the value of the desired main harmonic). 
+        A margin on the theta array can be applied in order
+        to be able to see the min/max that might be exactly on the edges of the
+        frame (by adding a % to the length of the frame, this is set to 0 by default. 
+        It assumes also that the slippage factor is the same in the whole ring.*
+        '''
+        
+        voltages = np.array([])
+        harmonics = np.array([])
+        phi_offsets = np.array([])
+        sync_phases = np.array([])
+                 
+        for RingAndRFSectionElement in self.RingAndRFSection_list:
+            for rf_system in range(RingAndRFSectionElement.n_rf):
+                voltages = np.append(voltages, RingAndRFSectionElement.voltage[rf_system, turn])
+                harmonics = np.append(harmonics, RingAndRFSectionElement.harmonic[rf_system, turn])
+                phi_offsets = np.append(phi_offsets, RingAndRFSectionElement.phi_offset[rf_system, turn])
+                sync_phases = np.append(sync_phases, RingAndRFSectionElement.phi_s[turn])
+                        
+        voltages = np.array(voltages, ndmin = 2)
+        harmonics = np.array(harmonics, ndmin = 2)
+        phi_offsets = np.array(phi_offsets, ndmin = 2)
+        sync_phases = np.array(sync_phases, ndmin = 2)
+        
+        if main_harmonic_option is 'lowest_freq':
+            main_harmonic = np.min(harmonics)
+        elif main_harmonic_option is 'highest_voltage':
+            main_harmonic = np.min(harmonics[voltages == np.max(voltages)])
+        elif isinstance(main_harmonic_option, int) or isinstance(main_harmonic_option, float):
+            if harmonics[harmonics == main_harmonic_option].size == 0:
+                raise RuntimeError('The desired harmonic to compute the potential well does not match the RF parameters...')
+            main_harmonic = np.min(harmonics[harmonics == main_harmonic_option])
+            
+        theta_array_margin = theta_margin_percent * 2 * np.pi/main_harmonic
+        
+        slippage_factor = self.RingAndRFSection_list[0].eta_0[turn]
+        beta_r = self.RingAndRFSection_list[0].beta_r[turn]
+        
+        if slippage_factor > 0:
+            first_theta = 0 - theta_array_margin / 2
+            last_theta = 2*np.pi/main_harmonic + theta_array_margin / 2
+            transition_factor = - 1
+        else:
+            first_theta = - np.pi/main_harmonic - theta_array_margin / 2
+            last_theta = np.pi/main_harmonic + theta_array_margin / 2
+            transition_factor = 1
+            
+        theta_array = np.linspace(first_theta, last_theta, n_points)
+                
+        total_voltage = np.sum(voltages.T * np.sin(harmonics.T * theta_array + phi_offsets.T) - voltages.T * np.sin(sync_phases.T), axis = 0)
+        
+        eom_factor_potential = (beta_r * c) / (self.ring_circumference)
+        
+        potential_well = transition_factor * np.insert(cumtrapz(total_voltage, dx=theta_array[1]-theta_array[0]),0,0)
+        
+        self.potential_well_coordinates = theta_array
+        self.potential_well = eom_factor_potential * potential_well
+        
+        
+    def track(self, beam):
+        '''
+        *Loops over all the RingAndRFSection.track methods.*
+        '''
+        
+        for RingAndRFSectionElement in self.RingAndRFSection_list:
             RingAndRFSectionElement.track(beam)
->>>>>>> b2af4f09
-
-
-class RingAndRFSection(object):
-    '''
-    *Definition of an RF station and part of the ring until the next station, 
-    see figure.*
-    
-    .. image:: ring_and_RFstation.png
-        :align: center
-        :width: 600
-        :height: 600
-        
-    *The time step is fixed to be one turn, but the tracking can consist of 
-    multiple RingAndRFSection objects. In this case, the user should make sure 
-    that the lengths of the stations sum up exactly to the circumference or use
-    the FullRingAndRF object in order to let the code pre-process the parameters.
-    Each RF station may contain several RF harmonic systems which are considered
-    to be in the same location. First, a kick from the cavity voltage(s) is applied, 
-    then an accelerating kick in case the momentum program presents variations, 
-    and finally a drift kick between stations.*
-    '''
-        
-    def __init__(self, RFSectionParameters, solver = 'full'):
-<<<<<<< HEAD
-        
-        #: *Copy of the counter (from RFSectionParameters)*
-        self.counter = RFSectionParameters.counter
-        
-        ### Import RF section parameters for RF kick
-        #: *Copy of length (from RFSectionParameters)*
-        self.section_length = RFSectionParameters.section_length
-        #: *Copy of length ratio (from RFSectionParameters)*
-        self.length_ratio = RFSectionParameters.length_ratio
-        #: *Copy of the number of RF systems (from RFSectionParameters)*
-        self.n_rf = RFSectionParameters.n_rf
-        #: *Copy of harmonic number program (from RFSectionParameters)*
-        self.harmonic = RFSectionParameters.harmonic
-        #: *Copy of voltage program in [V] (from RFSectionParameters)*
-        self.voltage = RFSectionParameters.voltage
-        #: *Copy of phi_offset program in [rad] (from RFSectionParameters)*
-        self.phi_offset = RFSectionParameters.phi_offset
-        #: *Copy of phi_s program in [rad] (from RFSectionParameters)*
-        self.phi_s = RFSectionParameters.phi_s
-        
-        ### Import RF section parameters for accelerating kick
-        #: *Copy of the momentum program in [eV/c] (from RFSectionParameters)*
-        self.momentum = RFSectionParameters.momentum
-        #: *Copy of the momentum increment in [eV/c] (from RFSectionParameters)*
-        self.p_increment = RFSectionParameters.p_increment
-        #: *Copy of the relativistic beta (from RFSectionParameters)*
-        self.beta_r = RFSectionParameters.beta_r
-        #: *Copy of the averaged relativistic beta (from RFSectionParameters)*
-        self.beta_av = RFSectionParameters.beta_av
-        #: *Copy of the relativistic gamma (from RFSectionParameters)*        
-        self.gamma_r = RFSectionParameters.gamma_r
-        #: *Copy of the relativistic energy (from RFSectionParameters)*                
-        self.energy = RFSectionParameters.energy
-        
-=======
-        
-        #: *Copy of the counter (from RFSectionParameters)*
-        self.counter = RFSectionParameters.counter
-        
-        ### Import RF section parameters for RF kick
-        #: *Copy of length (from RFSectionParameters)*
-        self.section_length = RFSectionParameters.section_length
-        #: *Copy of length ratio (from RFSectionParameters)*
-        self.length_ratio = RFSectionParameters.length_ratio
-        #: *Copy of the number of RF systems (from RFSectionParameters)*
-        self.n_rf = RFSectionParameters.n_rf
-        #: *Copy of harmonic number program (from RFSectionParameters)*
-        self.harmonic = RFSectionParameters.harmonic
-        #: *Copy of voltage program in [V] (from RFSectionParameters)*
-        self.voltage = RFSectionParameters.voltage
-        #: *Copy of phi_offset program in [rad] (from RFSectionParameters)*
-        self.phi_offset = RFSectionParameters.phi_offset
-        #: *Copy of phi_s program in [rad] (from RFSectionParameters)*
-        self.phi_s = RFSectionParameters.phi_s
-        
-        ### Import RF section parameters for accelerating kick
-        #: *Copy of the momentum program in [eV/c] (from RFSectionParameters)*
-        self.momentum = RFSectionParameters.momentum
-        #: *Copy of the momentum increment in [eV/c] (from RFSectionParameters)*
-        self.p_increment = RFSectionParameters.p_increment
-        #: *Copy of the relativistic beta (from RFSectionParameters)*
-        self.beta_r = RFSectionParameters.beta_r
-        #: *Copy of the averaged relativistic beta (from RFSectionParameters)*
-        self.beta_av = RFSectionParameters.beta_av
-        #: *Copy of the relativistic gamma (from RFSectionParameters)*        
-        self.gamma_r = RFSectionParameters.gamma_r
-        #: *Copy of the relativistic energy (from RFSectionParameters)*                
-        self.energy = RFSectionParameters.energy
-        
->>>>>>> b2af4f09
-        #: *Acceleration kick* :math:`: \quad - <\beta> \Delta p`
-        self.acceleration_kick = - self.beta_av * self.p_increment  
-        
-        ### Import RF section parameters for the drift
-        #: *Slippage factor (order 0) for the given RF section*
-        self.eta_0 = RFSectionParameters.eta_0
-        #: *Slippage factor (order 1) for the given RF section*
-        self.eta_1 = RFSectionParameters.eta_1
-        #: *Slippage factor (order 2) for the given RF section*
-        self.eta_2 = RFSectionParameters.eta_2
-        #: *Copy of the slippage factor order number (from RFSectionParameters)*                
-        self.alpha_order = RFSectionParameters.alpha_order
-            
-        #: *Beta ratio*  :math:`: \quad \frac{\beta_{n+1}}{\beta_{n}}`  
-        self.beta_ratio = self.beta_r[1:] / self.beta_r[0:-1]
-        
-        #: | *Choice of solver for the drift*
-        #: | *Set to 'simple' if only 0th order of slippage factor eta*
-        #: | *Set to 'full' if higher orders of slippage factor eta*
-        self.solver = solver
-        if self.alpha_order == 1:
-            self.solver = 'simple'
-        
-        self.rf_params = RFSectionParameters         
-        
-                   
-    def kick(self, beam):
-        '''
-        *The Kick represents the kick(s) by an RF station at a certain position 
-        of the ring. The kicks are summed over the different harmonic RF systems 
-        in the station. The cavity phase can be shifted by the user via phi_offset.
-        The increment in energy is given by the discrete equation of motion:*
-        
-        .. math::
-            \Delta E_{n+1} = \Delta E_n + \sum_{j=0}^{n_{RF}}{V_{j,n}\,\sin{\\left(h_{j,n}\,\\theta + \phi_{j,n}\\right)}}
-            
-        '''
-
-        for i in range(self.n_rf):
-            beam.dE += self.voltage[i,self.counter[0]] * \
-                       np.sin(self.harmonic[i,self.counter[0]] * 
-                              beam.theta + self.phi_offset[i,self.counter[0]])
-    
-    
-    def kick_acceleration(self, beam):
-        '''
-        *KickAcceleration gives a single accelerating kick to the bunch. 
-        The accelerating kick is defined by the change in the design momentum 
-        (synchronous momentum). 
-        The acceleration is assumed to be distributed over the length of the 
-        RF station, so the average beta is used in the calculation of the kick.
-        An extra increment in the equation of motion with respect to the Kick
-        object is given by:*
-        
-        .. math::
-            \Delta E_{n+1} = \Delta E_n + <\\beta> \Delta p_{n\\rightarrow n+1}
-            
-        '''
-        
-        beam.dE += self.acceleration_kick[self.counter[0]]
-
-        
-    def drift(self, beam):
-        '''
-        *The drift updates the longitudinal coordinate of the particle after 
-        applying the energy kick. The two options of tracking are: full, 
-        corresponding to the cases where beta the slippage factor may be of 
-        higher orders; and simple, where the slippage factor is of order 0 (the
-        code is then faster).*
-        
-        *Corresponding to the equations:*
-        
-        .. math::
-            \\theta_{n+1} = \\frac{\\beta_{n+1}}{\\beta_n}\\theta_n + 2\\pi\\left(\\frac{1}{1 - \\eta\\delta_n} - 1\\right)\\frac{L}{C} \quad \\text{(full)}
-            
-        .. math::
-            \\approx> \\theta_{n+1} = \\frac{\\beta_{n+1}}{\\beta_n}\\theta_n + 2\\pi\\eta_0\\delta_n\\frac{L}{C} \quad \\text{(simple)}
-        
-        '''
-        
-        if self.solver == 'full': 
-           
-            beam.theta = self.beta_ratio[self.counter[0]] * beam.theta \
-                         + 2 * np.pi * (1 / (1 - self.rf_params.eta_tracking(beam.delta) * 
-                                             beam.delta) - 1) * self.length_ratio
-        elif self.solver == 'simple':
-            
-            beam.theta = self.beta_ratio[self.counter[0]] *beam.theta \
-                         + 2 * np.pi * self.eta_0[self.counter[0]] \
-                         * beam.delta * self.length_ratio
-        else:
-            raise RuntimeError("ERROR: Choice of longitudinal solver not \
-                               recognized! Aborting...")
-                
-                
-    def track(self, beam):
-        '''
-        | *Tracking method for the section, applies the equations in this order:*
-        | *kick -> kick_acceleration -> drift*
-        |
-        | *Updates the relativistic information of the beam.*
-        '''
-        
-        self.kick(beam)
-        self.kick_acceleration(beam)
-        self.drift(beam)
-        
-        self.counter[0] += 1
-        
-        # Updating the beam synchronous momentum etc.
-        beam.beta_r = self.beta_r[self.counter[0]]
-        beam.gamma_r = self.gamma_r[self.counter[0]]
-        beam.energy = self.energy[self.counter[0]]
-        beam.momentum = self.momentum[self.counter[0]]
-      
-
-
-class LinearMap(object):
-    '''
-    Linear Map represented by a Courant-Snyder transportation matrix.
-    Qs is forced to be constant.
-    '''
-
-    def __init__(self, GeneralParameters, Qs):
-        
-        #: *Copy of the relativistic beta (from GeneralParameters)*
-        self.beta_r = GeneralParameters.beta_r[0,0]        
-        #: *Copy of the ring circumference (from GeneralParameters)*
-        self.ring_circumference = GeneralParameters.ring_circumference        
+
+
+class RingAndRFSection(object):
+    '''
+    *Definition of an RF station and part of the ring until the next station, 
+    see figure.*
+    
+    .. image:: ring_and_RFstation.png
+        :align: center
+        :width: 600
+        :height: 600
+        
+    *The time step is fixed to be one turn, but the tracking can consist of 
+    multiple RingAndRFSection objects. In this case, the user should make sure 
+    that the lengths of the stations sum up exactly to the circumference or use
+    the FullRingAndRF object in order to let the code pre-process the parameters.
+    Each RF station may contain several RF harmonic systems which are considered
+    to be in the same location. First, a kick from the cavity voltage(s) is applied, 
+    then an accelerating kick in case the momentum program presents variations, 
+    and finally a drift kick between stations.*
+    '''
+        
+    def __init__(self, RFSectionParameters, solver = 'full'):
+        
+        #: *Copy of the counter (from RFSectionParameters)*
+        self.counter = RFSectionParameters.counter
+        
+        ### Import RF section parameters for RF kick
+        #: *Copy of length (from RFSectionParameters)*
+        self.section_length = RFSectionParameters.section_length
+        #: *Copy of length ratio (from RFSectionParameters)*
+        self.length_ratio = RFSectionParameters.length_ratio
+        #: *Copy of the number of RF systems (from RFSectionParameters)*
+        self.n_rf = RFSectionParameters.n_rf
+        #: *Copy of harmonic number program (from RFSectionParameters)*
+        self.harmonic = RFSectionParameters.harmonic
+        #: *Copy of voltage program in [V] (from RFSectionParameters)*
+        self.voltage = RFSectionParameters.voltage
+        #: *Copy of phi_offset program in [rad] (from RFSectionParameters)*
+        self.phi_offset = RFSectionParameters.phi_offset
+        #: *Copy of phi_s program in [rad] (from RFSectionParameters)*
+        self.phi_s = RFSectionParameters.phi_s
+        
+        ### Import RF section parameters for accelerating kick
+        #: *Copy of the momentum program in [eV/c] (from RFSectionParameters)*
+        self.momentum = RFSectionParameters.momentum
+        #: *Copy of the momentum increment in [eV/c] (from RFSectionParameters)*
+        self.p_increment = RFSectionParameters.p_increment
+        #: *Copy of the relativistic beta (from RFSectionParameters)*
+        self.beta_r = RFSectionParameters.beta_r
+        #: *Copy of the averaged relativistic beta (from RFSectionParameters)*
+        self.beta_av = RFSectionParameters.beta_av
+        #: *Copy of the relativistic gamma (from RFSectionParameters)*        
+        self.gamma_r = RFSectionParameters.gamma_r
+        #: *Copy of the relativistic energy (from RFSectionParameters)*                
+        self.energy = RFSectionParameters.energy
+        
+        #: *Acceleration kick* :math:`: \quad - <\beta> \Delta p`
+        self.acceleration_kick = - self.beta_av * self.p_increment  
+        
+        ### Import RF section parameters for the drift
+        #: *Slippage factor (order 0) for the given RF section*
+        self.eta_0 = RFSectionParameters.eta_0
+        #: *Slippage factor (order 1) for the given RF section*
+        self.eta_1 = RFSectionParameters.eta_1
+        #: *Slippage factor (order 2) for the given RF section*
+        self.eta_2 = RFSectionParameters.eta_2
+        #: *Copy of the slippage factor order number (from RFSectionParameters)*                
+        self.alpha_order = RFSectionParameters.alpha_order
+            
+        #: *Beta ratio*  :math:`: \quad \frac{\beta_{n+1}}{\beta_{n}}`  
+        self.beta_ratio = self.beta_r[1:] / self.beta_r[0:-1]
+        
+        #: | *Choice of solver for the drift*
+        #: | *Set to 'simple' if only 0th order of slippage factor eta*
+        #: | *Set to 'full' if higher orders of slippage factor eta*
+        self.solver = solver
+        if self.alpha_order == 1:
+            self.solver = 'simple'
+        
+        self.rf_params = RFSectionParameters         
+        
+                   
+    def kick(self, beam):
+        '''
+        *The Kick represents the kick(s) by an RF station at a certain position 
+        of the ring. The kicks are summed over the different harmonic RF systems 
+        in the station. The cavity phase can be shifted by the user via phi_offset.
+        The increment in energy is given by the discrete equation of motion:*
+        
+        .. math::
+            \Delta E_{n+1} = \Delta E_n + \sum_{j=0}^{n_{RF}}{V_{j,n}\,\sin{\\left(h_{j,n}\,\\theta + \phi_{j,n}\\right)}}
+            
+        '''
+
+        for i in range(self.n_rf):
+            beam.dE += self.voltage[i,self.counter[0]] * \
+                       np.sin(self.harmonic[i,self.counter[0]] * 
+                              beam.theta + self.phi_offset[i,self.counter[0]])
+    
+    
+    def kick_acceleration(self, beam):
+        '''
+        *KickAcceleration gives a single accelerating kick to the bunch. 
+        The accelerating kick is defined by the change in the design momentum 
+        (synchronous momentum). 
+        The acceleration is assumed to be distributed over the length of the 
+        RF station, so the average beta is used in the calculation of the kick.
+        An extra increment in the equation of motion with respect to the Kick
+        object is given by:*
+        
+        .. math::
+            \Delta E_{n+1} = \Delta E_n + <\\beta> \Delta p_{n\\rightarrow n+1}
+            
+        '''
+        
+        beam.dE += self.acceleration_kick[self.counter[0]]
+
+        
+    def drift(self, beam):
+        '''
+        *The drift updates the longitudinal coordinate of the particle after 
+        applying the energy kick. The two options of tracking are: full, 
+        corresponding to the cases where beta the slippage factor may be of 
+        higher orders; and simple, where the slippage factor is of order 0 (the
+        code is then faster).*
+        
+        *Corresponding to the equations:*
+        
+        .. math::
+            \\theta_{n+1} = \\frac{\\beta_{n+1}}{\\beta_n}\\theta_n + 2\\pi\\left(\\frac{1}{1 - \\eta\\delta_n} - 1\\right)\\frac{L}{C} \quad \\text{(full)}
+            
+        .. math::
+            \\approx> \\theta_{n+1} = \\frac{\\beta_{n+1}}{\\beta_n}\\theta_n + 2\\pi\\eta_0\\delta_n\\frac{L}{C} \quad \\text{(simple)}
+        
+        '''
+        
+        if self.solver == 'full': 
+           
+            beam.theta = self.beta_ratio[self.counter[0]] * beam.theta \
+                         + 2 * np.pi * (1 / (1 - self.rf_params.eta_tracking(beam.delta) * 
+                                             beam.delta) - 1) * self.length_ratio
+        elif self.solver == 'simple':
+            
+            beam.theta = self.beta_ratio[self.counter[0]] *beam.theta \
+                         + 2 * np.pi * self.eta_0[self.counter[0]] \
+                         * beam.delta * self.length_ratio
+        else:
+            raise RuntimeError("ERROR: Choice of longitudinal solver not \
+                               recognized! Aborting...")
+                
+                
+    def track(self, beam):
+        '''
+        | *Tracking method for the section, applies the equations in this order:*
+        | *kick -> kick_acceleration -> drift*
+        |
+        | *Updates the relativistic information of the beam.*
+        '''
+        
+        self.kick(beam)
+        self.kick_acceleration(beam)
+        self.drift(beam)
+        
+        self.counter[0] += 1
+        
+        # Updating the beam synchronous momentum etc.
+        beam.beta_r = self.beta_r[self.counter[0]]
+        beam.gamma_r = self.gamma_r[self.counter[0]]
+        beam.energy = self.energy[self.counter[0]]
+        beam.momentum = self.momentum[self.counter[0]]
+      
+
+
+class LinearMap(object):
+    '''
+    Linear Map represented by a Courant-Snyder transportation matrix.
+    Qs is forced to be constant.
+    '''
+
+    def __init__(self, GeneralParameters, Qs):
+        
+        #: *Copy of the relativistic beta (from GeneralParameters)*
+        self.beta_r = GeneralParameters.beta_r[0,0]        
+        #: *Copy of the ring circumference (from GeneralParameters)*
+        self.ring_circumference = GeneralParameters.ring_circumference        
         #: *Copy of the 0th order slippage factor (from GeneralParameters)*
-        self.eta = GeneralParameters.eta0[0,0]
-        
+        self.eta = GeneralParameters.eta0[0,0]
+        
         #: *Synchrotron tune (constant)*
-        self.Qs = Qs
-        
-        #: *Copy of the revolution angular frequency (from GeneralParameters)*
-        self.omega_0 = GeneralParameters.omega_rev[0]
-        
-        #: *Synchrotron angular frequency in [rad/s]* 
-        #: :math:`: \quad \omega_s = Q_s \omega_0`
-        self.omega_s = self.Qs * self.omega_0
-        
-        self.dQs = 2 * np.pi * self.Qs
-        self.cosdQs = np.cos(self.dQs)
-        self.sindQs = np.sin(self.dQs)
-        
-
-    def track(self, beam):
-
-        z0 = beam.z
-        delta0 = beam.delta
-
-        beam.z = z0 * self.cosdQs - self.eta * c / self.omega_s * delta0 * self.sindQs
-        beam.delta = delta0 * self.cosdQs + self.omega_s / self.eta / c * z0 * self.sindQs
-        
-        
-
+        self.Qs = Qs
+        
+        #: *Copy of the revolution angular frequency (from GeneralParameters)*
+        self.omega_0 = GeneralParameters.omega_rev[0]
+        
+        #: *Synchrotron angular frequency in [rad/s]* 
+        #: :math:`: \quad \omega_s = Q_s \omega_0`
+        self.omega_s = self.Qs * self.omega_0
+        
+        self.dQs = 2 * np.pi * self.Qs
+        self.cosdQs = np.cos(self.dQs)
+        self.sindQs = np.sin(self.dQs)
+        
+
+    def track(self, beam):
+
+        z0 = beam.z
+        delta0 = beam.delta
+
+        beam.z = z0 * self.cosdQs - self.eta * c / self.omega_s * delta0 * self.sindQs
+        beam.delta = delta0 * self.cosdQs + self.omega_s / self.eta / c * z0 * self.sindQs
+        
+        
+