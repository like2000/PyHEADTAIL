--- conflicted
+++ resolved
@@ -119,43 +119,6 @@
         '''
         *Reprocess the wake contributions with respect to the new_slicing.*
         '''
-<<<<<<< HEAD
-        
-        self.slices = new_slicing
-        
-        self.time_array = self.slices.bins_centers - self.slices.bins_centers[0]
-        self.sum_wakes(self.time_array)
-    
-    
-    def sum_wakes(self, time_array):
-        '''
-        *Summing all the wake contributions in one total wake.*
-        '''
-        
-        self.total_wake = np.zeros(time_array.shape)
-        for wake_object in self.wake_source_list:
-            wake_object.wake_calc(time_array)
-            self.total_wake += wake_object.wake
-        
-    
-    def induced_voltage_generation(self, Beam, length = 'slice_frame'): 
-        '''
-        *Method to calculate the induced voltage from wakes with convolution 
-        or with the matrix method (this method scales with the number of sources 
-        you have and is slower than the convolve method, this might be optimized 
-        with a dedicated method that would use pure matrix calculations to 
-        reduce to the minimum the number of loops).*
-        '''
-        
-        if self.slices.mode == 'const_charge':
-            # Matrix method
-            time_matrix = self.slices.bins_centers - np.transpose([self.slices.bins_centers])
-            self.sum_wakes(time_matrix)
-            induced_voltage = - Beam.charge * Beam.intensity / Beam.n_macroparticles * np.dot(self.slices.n_macroparticles, self.total_wake) 
-        else:           
-            # Convolve method 
-            induced_voltage = - Beam.charge * Beam.intensity / Beam.n_macroparticles * np.convolve(self.total_wake, self.slices.n_macroparticles)
-=======
         
         self.slices = new_slicing
         
@@ -352,17 +315,12 @@
         
         self.slices.beam_spectrum_generation(self.n_fft_sampling, filter_option = None)
         induced_voltage = - Beam.charge * Beam.intensity / Beam.n_macroparticles * irfft(self.total_impedance * self.slices.beam_spectrum) * self.slices.beam_spectrum_freq[1] * 2*(len(self.slices.beam_spectrum)-1) 
->>>>>>> ce54f510
         
         self.induced_voltage = induced_voltage[0:self.slices.n_slices]
         
         if isinstance(length, int):
             max_length = len(induced_voltage)
             if length > max_length:
-<<<<<<< HEAD
-                induced_voltage = np.lib.pad(induced_voltage, (0,max_length - length), 'constant', constant_values=(0,0))
-            return induced_voltage[0:length]
-=======
                 induced_voltage = np.lib.pad(induced_voltage, (0, length-max_length), 'constant', constant_values=(0,0))
             return induced_voltage[0:length]
     
@@ -377,47 +335,8 @@
         induced_voltage_kick = np.interp(Beam.tau, self.slices.bins_centers, self.induced_voltage)
         Beam.dE += induced_voltage_kick
         
->>>>>>> ce54f510
-        
-            
-    def track(self, Beam):
-        '''
-        *Tracking method.*
-        '''
-        
-<<<<<<< HEAD
-        self.induced_voltage_generation(Beam)
-        induced_voltage_kick = np.interp(Beam.tau, self.slices.bins_centers, self.induced_voltage)
-        Beam.dE += induced_voltage_kick
-    
-    
-    
-class InducedVoltageFreq(object):
-    '''
-    *Induced voltage derived from the sum of several impedances.
-    frequency_resolution is equal to 1/(dist_centers * n) where dist_centers is
-    the distance between the centers of two consecutive slides and (n/2 + 1)
-    is the number of sampling points for the frequency array; see the 
-    frequency_array method.
-    Sum_slopes_from_induc_imp is the sum of all the inductances derived from
-    all the inductive impedance, included space charge; see in addition the
-    ind_vol_derivative method.
-    The frequency resolution is defined by your input, but this value will
-    be adapted in order to optimize the FFT. The number of points used in the
-    FFT should be a power of 2, to be faster, but this number of points also
-    changes the frequency resolution. The frequency is then set to be the
-    closest power of two to have the closest resolution wrt your input. The
-    way the code chooses the power is set by the freq_res_option. If this is set
-    to 'round' (default), the closest (higher or lower) resolution that also 
-    fulfills optimisation will be used. If set to 'best', the frequency resolution
-    will be at least your input, so you always have a better resolution.*
-    '''
-        
-    def __init__(self, Slices, impedance_source_list, frequency_resolution_input, 
-                 freq_res_option = 'round'):
-    
-
-=======
+        
+        
 class InductiveImpedance(object):
     '''
     *Constant imaginary Z/n impedance. This needs to be extended to the
@@ -427,7 +346,6 @@
     
     def __init__(self, Slices, Z_over_n, revolution_frequency, calc_domain = 'time', deriv_mode = 'gradient'):
         
->>>>>>> ce54f510
         #: *Copy of the Slices object in order to access the profile info.*
         self.slices = Slices
         
@@ -435,125 +353,6 @@
         if self.slices.slicing_coord is not 'tau':
             raise RuntimeError('The slicing has to be done in tau (slicing_coord option) in order to use intensity effects !')
         
-<<<<<<< HEAD
-        if self.slices.mode is 'const_charge':
-            raise RuntimeError('Frequency domain calculation are not possible with const_charge slicing')
-        
-        #: *Impedance sources inputed as a list (eg: list of BBResonators objects)*
-        self.impedance_source_list = impedance_source_list
-        
-        time_resolution = (self.slices.bins_centers[1] - self.slices.bins_centers[0])
-        
-        #: *Frequency resolution calculation option*
-        self.freq_res_option = freq_res_option
-        
-        #: *Input frequency resolution in [Hz], the beam profile sampling for the spectrum
-        #: will be adapted according to the freq_res_option.*
-        self.frequency_resolution_input = frequency_resolution_input
-        
-        if self.freq_res_option is 'round':
-            #: *Number of points used to FFT the beam profile (by padding zeros), 
-            #: this is calculated in order to have at least the input 
-            #: frequency_resolution.*
-            self.n_fft_sampling = 2**int(np.round(np.log(1 / (self.frequency_resolution_input * time_resolution)) / np.log(2)))
-        elif self.freq_res_option is 'best':
-            self.n_fft_sampling = 2**int(np.ceil(np.log(1 / (self.frequency_resolution_input * time_resolution)) / np.log(2)))
-        else:
-            raise RuntimeError('The input freq_res_option is not recognized')
-        
-        if self.n_fft_sampling < self.slices.n_slices:
-            print 'The input frequency resolution step is too big, and the whole \
-                   bunch is not sliced... The number of sampling points for the \
-                   FFT is corrected in order to sample the whole bunch (and \
-                   you might consider changing the input in order to have \
-                   a finer resolution).'
-            frequency_resolution = 1 / (self.slices.bins_centers[-1] - self.slices.bins_centers[0])
-            self.n_fft_sampling = 2**int(np.ceil(np.log(1 / (frequency_resolution * time_resolution)) / np.log(2)))
-        
-        #: *Real frequency resolution in [Hz], according to the obtained n_fft_sampling.*
-        self.frequency_resolution = 1 / (self.n_fft_sampling * time_resolution)
-
-        self.slices.beam_spectrum_generation(self.n_fft_sampling)
-        #: *Frequency array of the impedance in [Hz]*
-        self.frequency_array = self.slices.beam_spectrum_freq
-        
-        #: *Total impedance array of all sources in* [:math:`\Omega`]
-        self.total_impedance = 0
-        self.sum_impedances(self.frequency_array)
-        
-        #: *Induced voltage from the sum of the wake sources in [V]*
-        self.induced_voltage = 0
-
-        
-    def reprocess(self, new_slicing):
-        '''
-        *Reprocess the impedance contributions with respect to the new_slicing.*
-        '''
-        
-        self.slices = new_slicing
-        
-        time_resolution = (self.slices.bins_centers[1] - self.slices.bins_centers[0])
-        if self.freq_res_option is 'round':
-            #: *Number of points used to FFT the beam profile (by padding zeros), 
-            #: this is calculated in order to have at least the input 
-            #: frequency_resolution.*
-            self.n_fft_sampling = 2**int(np.round(np.log(1 / (self.frequency_resolution_input * time_resolution)) / np.log(2)))
-        elif self.freq_res_option is 'best':
-            self.n_fft_sampling = 2**int(np.ceil(np.log(1 / (self.frequency_resolution_input * time_resolution)) / np.log(2)))
-        else:
-            raise RuntimeError('The input freq_res_option is not recognized')
-        
-        if self.n_fft_sampling < self.slices.n_slices:
-            print 'The input frequency resolution step is too big, and the whole \
-                   bunch is not sliced... The number of sampling points for the \
-                   FFT is corrected in order to sample the whole bunch (and \
-                   you might consider changing the input in order to have \
-                   a finer resolution).'
-            frequency_resolution = 1 / (self.slices.bins_centers[-1] - self.slices.bins_centers[0])
-            self.n_fft_sampling = 2**int(np.ceil(np.log(1 / (frequency_resolution * time_resolution)) / np.log(2)))
-        
-        #: *Frequency resolution in [Hz], the beam profile sampling for the spectrum
-        #: will be adapted accordingly.*
-        self.frequency_resolution = 1 / (self.n_fft_sampling * time_resolution)
-
-        self.slices.beam_spectrum_generation(self.n_fft_sampling, only_rfft = True)
-        #: *Frequency array of the impedance in [Hz]*
-        self.frequency_array = self.slices.beam_spectrum_freq
-        
-        #: *Total impedance array of all sources in* [:math:`\Omega`]
-        self.total_impedance = 0
-        self.sum_impedances(self.frequency_array)
-            
-    
-    def sum_impedances(self, frequency_array):
-        '''
-        *Summing all the wake contributions in one total impedance.*
-        '''
-        
-        self.total_impedance = np.zeros(frequency_array.shape) + 0j
-        for imped_object in self.impedance_source_list:
-            imped_object.imped_calc(frequency_array)
-            self.total_impedance += imped_object.impedance
-
-        
-    def induced_voltage_generation(self, Beam, length = 'slice_frame'):
-        '''
-        *Method to calculate the induced voltage from the inverse FFT of the
-        impedance times the spectrum (fourier convolution).*
-        '''
-        
-        self.slices.beam_spectrum_generation(self.n_fft_sampling, filter_option = None)
-        induced_voltage = - Beam.charge * Beam.intensity / Beam.n_macroparticles * irfft(self.total_impedance * self.slices.beam_spectrum) * self.slices.beam_spectrum_freq[1] * 2*(len(self.slices.beam_spectrum)-1) 
-        
-        self.induced_voltage = induced_voltage[0:self.slices.n_slices]
-        
-        if isinstance(length, int):
-            max_length = len(induced_voltage)
-            if length > max_length:
-                induced_voltage = np.lib.pad(induced_voltage, (0,max_length - length), 'constant', constant_values=(0,0))
-            return induced_voltage[0:length]
-    
-=======
         #: *Constant imaginary Z/n in* [:math:`\Omega / Hz`]
         self.Z_over_n = Z_over_n
         
@@ -666,297 +465,8 @@
                 self.frequency_array = np.hstack((0, self.frequency_array))
                 self.Re_Z_array = np.hstack((0, self.Re_Z_array))
                 self.Im_Z_array = np.hstack((0, self.Im_Z_array))
->>>>>>> ce54f510
-    
-    def track(self, Beam):
-        '''
-        *Tracking method.*
-        '''
-        
-        self.induced_voltage_generation(Beam)
-        
-        induced_voltage_kick = np.interp(Beam.tau, self.slices.bins_centers, self.induced_voltage)
-        Beam.dE += induced_voltage_kick
-        
-        
-        
-class InductiveImpedance(object):
-    '''
-    *Constant imaginary Z/n impedance. This needs to be extended to the
-    cases where there is acceleration as the revolution frequency f0 used
-    in the calculation of n=f/f0 is changing (general_params as input ?).*
-    '''
-    
-<<<<<<< HEAD
-    def __init__(self, Slices, Z_over_n, revolution_frequency, calc_domain = 'time', deriv_mode = 'filter1d'):
-        
-        #: *Copy of the Slices object in order to access the profile info.*
-        self.slices = Slices
-        
-        # The slicing has to be done in 'tau' in order to use intensity effects
-        if self.slices.slicing_coord is not 'tau':
-            raise RuntimeError('The slicing has to be done in tau (slicing_coord option) in order to use intensity effects !')
-        
-        #: *Constant imaginary Z/n in* [:math:`\Omega / Hz`]
-        self.Z_over_n = Z_over_n
-        
-        #: *Revolution frequency in [Hz]*
-        self.revolution_frequency = revolution_frequency
-        
-        #: *Frequency array of the impedance in [Hz]*
-        self.freq_array = 0
-        
-        #: *Impedance array in* [:math:`\Omega`]
-        self.impedance = 0
-        
-        #: *Induced voltage from the sum of the wake sources in [V]*
-        self.induced_voltage = 0
-        
-        #: *Derivation method to compute induced voltage*
-        self.deriv_mode = deriv_mode
-        
-        #: *Calculation domain (time for derivative, freq for inverse fft.*
-        self.calc_domain = calc_domain
-        
-        
-    def reprocess(self, new_slicing):
-        '''
-        *Reprocess the impedance contributions with respect to the new_slicing.*
-        '''
-        
-        self.slices = new_slicing
-        
-        
-    def imped_calc(self, freq_array):
-        '''
-        *Impedance calculation method as a function of frequency.*
-        '''    
-        
-        self.freq_array = freq_array
-        self.impedance = (self.freq_array / self.revolution_frequency) * \
-                         self.Z_over_n * 1j
-                         
-
-    def induced_voltage_generation(self, Beam, length = 'slice_frame'):
-        '''
-        *Method to calculate the induced voltage through the derivative of the
-        profile; the impedance must be of inductive type. *
-        '''
-        
-        if self.calc_domain is 'time':
-            induced_voltage = - Beam.charge / (2 * np.pi) * Beam.intensity / Beam.n_macroparticles * \
-                                self.Z_over_n / self.revolution_frequency * \
-                                self.slices.beam_profile_derivative(self.deriv_mode, coord = 'tau')[1] / \
-                                (self.slices.bins_centers[1] - self.slices.bins_centers[0])
-        
-#         if self.calc_domain is 'freq':
-#             self.slices.beam_spectrum_generation(self.n_fft_sampling, filter_option = None)
-#             self.induced_voltage = - Beam.charge * Beam.intensity / Beam.n_macroparticles * irfft(self.impedance * self.slices.beam_spectrum) * self.slices.beam_spectrum_freq[1] * 2*(len(self.slices.beam_spectrum)-1) 
-#             self.induced_voltage = self.induced_voltage[0:self.slices.n_slices]
-
-        if isinstance(length, int):
-            max_length = len(induced_voltage)
-            if length > max_length:
-                induced_voltage = np.lib.pad(induced_voltage, (0,max_length - length), 'constant', constant_values=(0,0))
-            return induced_voltage[0:length]
-                            
-                            
-    def track(self, Beam):
-        '''
-        *Track method.*
-        '''
-        
-        self.induced_voltage_generation(Beam)
-        
-        induced_voltage_kick = np.interp(Beam.tau, self.slices.bins_centers, self.induced_voltage)
-        Beam.dE += induced_voltage_kick
-    
-    
-    
-class InputTable(object):
-    '''
-    *Intensity effects from impedance and wake tables.
-    If this constructor takes just two arguments, then a wake table is passed;
-    if it takes three arguments, then an impedance table is passed. Be careful
-    that if you input a wake, the input wake for W(t=0) should be already 
-    divided by two (beam loading theorem) ; and that if you input impedance, 
-    only the positive  frequencies of the impedance is needed (the impedance
-    will be assumed to be Hermitian (Real part symmetric and Imaginary part
-    antisymmetric).Note that we add the point (f, Z(f)) = (0, 0) to the 
-    frequency and impedance arrays derived from the table.*
-    '''
-    
-    def __init__(self, input_1, input_2, input_3 = None):       
-        
-        if input_3 == None:
-            #: *Time array of the wake in [s]*
-            self.time_array = input_1
-            #: *Wake array in* [:math:`\Omega / s`]
-            self.wake_array = input_2
-        else:
-            #: *Frequency array of the impedance in [Hz]*
-            self.frequency_array_loaded = input_1
-            #: *Real part of impedance in* [:math:`\Omega`]
-            self.Re_Z_array_loaded = input_2
-            #: *Imaginary part of impedance in* [:math:`\Omega`]
-            self.Im_Z_array_loaded = input_3
-            #: *Impedance array in* [:math:`\Omega`]
-            self.impedance_loaded = self.Re_Z_array_loaded + 1j * self.Im_Z_array_loaded
-            
-            if self.frequency_array_loaded[0] != 0:
-                self.frequency_array_loaded = np.hstack((0, self.frequency_array_loaded))
-                self.Re_Z_array_loaded = np.hstack((0, self.Re_Z_array_loaded))
-                self.Im_Z_array_loaded = np.hstack((0, self.Im_Z_array_loaded))
-    
-    
-    def wake_calc(self, new_time_array):
-        '''
-        *The wake is interpolated in order to scale with the new time array.*
-        '''
-        
-        wake = np.interp(new_time_array, self.time_array, self.wake_array, 
-                           right = 0)
-        self.wake_array = wake
-        self.time_array = new_time_array
-        
-    
-    def imped_calc(self, new_frequency_array):
-        '''
-        *The impedance is interpolated in order to scale with the new frequency
-        array.*
-        '''
-
-        Re_Z = np.interp(new_frequency_array, self.frequency_array_loaded, self.Re_Z_array_loaded, 
-                      right = 0)
-        Im_Z = np.interp(new_frequency_array, self.frequency_array_loaded, self.Im_Z_array_loaded, 
-                      right = 0)
-        self.frequency_array = new_frequency_array
-        self.Re_Z_array = Re_Z
-        self.Im_Z_array = Im_Z
-        self.impedance = Re_Z + 1j * Im_Z
-        
-    
-    
-class Resonators(object):
-    '''
-    *Impedance contribution from resonators, analytic formulas for both wake 
-    and impedance. The resonant modes (and the corresponding R and Q) 
-    can be inputed as a list in case of several modes.*
-    
-    *The model is the following:*
-    
-    .. math::
-    
-        Z(f) = \\frac{R}{1 + j Q \\left(\\frac{f}{f_r}-\\frac{f_r}{f}\\right)}
-        
-    .. math::
-        
-        W(t>0) = 2\\alpha R e^{-\\alpha t}\\left(\\cos{\\bar{\\omega}t} - \\frac{\\alpha}{\\bar{\\omega}}\\sin{\\bar{\\omega}t}\\right)
-
-        W(0) = \\alpha R
-        
-    .. math::
-        
-        \\omega_r = 2 \\pi f_r
-        
-        \\alpha = \\frac{\\omega_r}{2Q}
-        
-        \\bar{\\omega} = \\sqrt{\\omega_r^2 - \\alpha^2}
-        
-    '''
-    
-    def __init__(self, R_S, frequency_R, Q):
-        
-        #: *Shunt impepdance in* [:math:`\Omega`]
-        self.R_S = np.array([R_S]).flatten()
-        
-        #: *Resonant frequency in [Hz]*
-        self.frequency_R = np.array([frequency_R]).flatten()
-        
-        #: *Resonant angular frequency in [rad/s]*
-        self.omega_R = 2 *np.pi * self.frequency_R
-        
-        #: *Quality factor*
-        self.Q = np.array([Q]).flatten()
-        
-        #: *Number of resonant modes*
-        self.n_resonators = len(self.R_S)
-        
-        #: *Time array of the wake in [s]*
-        self.time_array = 0
-        
-        #: *Wake array in* [:math:`\Omega / s`]
-        self.wake = 0
-        
-        #: *Frequency array of the impedance in [Hz]*
-        self.freq_array = 0
-        
-        #: *Impedance array in* [:math:`\Omega`]
-        self.impedance = 0
-
-
-    def wake_calc(self, time_array):
-        '''
-        *Wake calculation method as a function of time.*
-        '''
-        
-        self.time_array = time_array
-        self.wake = np.zeros(self.time_array.shape)
-        
-        for i in range(0, self.n_resonators):
-       
-            alpha = self.omega_R[i] / (2 * self.Q[i])
-            omega_bar = np.sqrt(self.omega_R[i] ** 2 - alpha ** 2)
-            
-            self.wake += (np.sign(self.time_array) + 1) * self.R_S[i] * alpha * \
-                         np.exp(-alpha * self.time_array) * \
-                         (np.cos(omega_bar * self.time_array) - 
-                          alpha / omega_bar * np.sin(omega_bar * self.time_array))
-    
-    
-    def imped_calc(self, freq_array):
-        '''
-        *Impedance calculation method as a function of frequency.*
-        '''
-        
-        self.freq_array = freq_array
-        self.impedance = np.zeros(len(self.freq_array)) + 0j
-        
-        for i in range(0, self.n_resonators):
-            
-            self.impedance[1:] += self.R_S[i] / (1 + 1j * self.Q[i] * 
-                                                 ((self.freq_array[1:] / self.frequency_R[i]) - 
-                                                  (self.frequency_R[i] / self.freq_array[1:])))
- 
- 
-
-class TravelingWaveCavity(object):
-    '''
-    *Impedance contribution from traveling wave cavities, analytic formulas for 
-    both wake and impedance. The resonance modes (and the corresponding R and a) 
-    can be inputed as a list in case of several modes.*
-    
-    *The model is the following:*
-    
-    .. math::
-    
-        Z_+(f) = R \\left[\\left(\\frac{\\sin{\\frac{a\\left(f-f_r\\right)}{2}}}{\\frac{a\\left(f-f_r\\right)}{2}}\\right)^2 - 2i \\frac{a\\left(f-f_r\\right) - \\sin{a\\left(f-f_r\\right)}}{\\left(a\\left(f-f_r\\right)\\right)^2}\\right]
-        
-        Z_-(f) = R \\left[\\left(\\frac{\\sin{\\frac{a\\left(f+f_r\\right)}{2}}}{\\frac{a\\left(f+f_r\\right)}{2}}\\right)^2 - 2i \\frac{a\\left(f+f_r\\right) - \\sin{a\\left(f+f_r\\right)}}{\\left(a\\left(f+f_r\\right)\\right)^2}\\right]
-        
-        Z = Z_+ + Z_-
-        
-    .. math::
-        
-        W(0<t<\\tilde{a}) = \\frac{4R}{\\tilde{a}}\\left(1-\\frac{t}{\\tilde{a}}\\right)\\cos{\\omega_r t} 
-
-        W(0) = \\frac{2R}{\\tilde{a}}
-        
-    .. math::
-        
-        a = 2 \\pi \\tilde{a}
-        
-=======
+    
+    
     def wake_calc(self, new_time_array):
         '''
         *The wake is interpolated in order to scale with the new time array.*
@@ -1104,7 +614,6 @@
         
         a = 2 \\pi \\tilde{a}
         
->>>>>>> ce54f510
     '''
     
     def __init__(self, R_S, frequency_R, a_factor):
@@ -1172,9 +681,4 @@
                                        np.sin(self.a_factor[i] * (self.freq_array + self.frequency_R[i]))) / \
                                     (self.a_factor[i] * (self.freq_array + self.frequency_R[i]))**2)
             
-            self.impedance += Zplus + Zminus   
-    
-
-
-
- +            self.impedance += Zplus + Zminus   