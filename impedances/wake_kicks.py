--- conflicted
+++ resolved
@@ -93,13 +93,8 @@
         the age of each slice set."""
         target_times = times_list[0]
         accumulated_signal = 0
-<<<<<<< HEAD
-        for i in range(n_turns):
+        for i in range(self.n_turns_wake):
             source_times = times_list[i] + ages_list[i]
-=======
-        for i in range(self.n_turns_wake):
-            source_times = times_list[i]
->>>>>>> 4e22b5b8
             source_moments = moments_list[i]
             accumulated_signal += self._convolution(target_times, source_times,
                                                     source_moments)
