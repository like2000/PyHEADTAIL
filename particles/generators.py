--- conflicted
+++ resolved
@@ -17,11 +17,7 @@
 from scipy.interpolate import interp2d
 from scipy.integrate import quad, fixed_quad, dblquad, cumtrapz, romb
 
-<<<<<<< HEAD
-#import pylab as plt
-=======
 # import pylab as plt
->>>>>>> e62cbd84
 
 
 class PhaseSpace(object):
