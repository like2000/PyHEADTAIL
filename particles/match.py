--- conflicted
+++ resolved
@@ -195,17 +195,7 @@
 
         self.rf = rfsystem
 
-<<<<<<< HEAD
     def _test_maximum_std(self, psi, sigma):
-=======
-    def _set_target_std(self, psi, sigma):
-        psi.Hmax = np.amax(self.rf.hamiltonian(self.rf.z_extrema, 0))
-        print 'Iterative evaluation of bunch length...'
-
-        counter = 0
-        z0 = sigma
-        eps = 1
->>>>>>> ac4f37fb
 
         # Test for maximum bunch length
         psi.H0 = self.rf.H0(self.rf.circumference)
@@ -217,6 +207,7 @@
     def _set_target_std(self, psi, sigma):
 
         self._test_maximum_std(psi, sigma)
+        psi.Hmax = np.amax(self.rf.hamiltonian(self.rf.z_extrema, 0))
 
         print 'Iterative evaluation of bunch length...'
         counter = 0
@@ -226,7 +217,7 @@
         # Iteratively obtain true H0 to make target sigma
         zH = z0
         psi.H0 = self.rf.H0(zH)
-        while abs(eps)>1e-1:
+        while abs(eps)>1e-6:
             zS = self._compute_std(psi.function, self.rf.separatrix, self.rf.z_sep[0], self.rf.z_sep[1])
 
             eps = zS - z0
@@ -256,18 +247,10 @@
         # plt.ion()
         # ax1, ax2 = plt.subplot(211), plt.subplot(212)
         # xx = np.linspace(xmin, xmax, 1000)
-<<<<<<< HEAD
-        # plt.plot(xx, p_sep(xx))
-        # plt.plot(xx, -p_sep(xx))
-        # plt.show()
-        # PP = psi(XX, YY)
-        # VV = var(XX, YY)
-=======
         # ax1.plot(xx, p_sep(xx))
         # ax1.plot(xx, -p_sep(xx))
         # ax2.plot(xx, psi(xx, 0))
         # plt.draw()
->>>>>>> ac4f37fb
 
         Q, error = dblquad(lambda y, x: psi(x, y), xmin, xmax,
                     lambda x: 0, lambda x: p_sep(x))
