'''
@author: Kevin Li, Michael Schenk
@date: 11.02.2014
'''

import h5py as hp
import numpy as np

from abc import ABCMeta, abstractmethod

class Monitor(object):

    @abstractmethod
    def dump(bunch):
        pass


class BunchMonitor(Monitor):

    def __init__(self, filename, n_steps, dictionary=None):

        self.filename = filename
        self.n_steps  = n_steps

        h5file = hp.File(filename + '.h5', 'w')
        if dictionary:
            for key in dictionary:
                h5file.attrs[key] = dictionary[key]

        h5file.create_group('Bunch')
        h5file.close()


    def dump(self, bunch):

        h5file = hp.File(self.filename + '.h5', 'a')

        try:
            self.i_steps += 1
            self._write_data(h5file, bunch)
        except AttributeError:
            self.i_steps = 0
            self._create_data(h5file)
            self._write_data(h5file, bunch)
<<<<<<< HEAD
        
        h5file.close()
        
        
    def _create_data(self, h5file):
=======

        self.i_steps += 1

        h5file.close()


    def _create_data(self, h5file, dims):
>>>>>>> f9ca5569

        h5group = h5file['Bunch']
        dims = (self.n_steps,)
        
        h5group.create_dataset("mean_x",   dims, compression="gzip", compression_opts=9)
        h5group.create_dataset("mean_xp",  dims, compression="gzip", compression_opts=9)
        h5group.create_dataset("mean_y",   dims, compression="gzip", compression_opts=9)
        h5group.create_dataset("mean_yp",  dims, compression="gzip", compression_opts=9)
        h5group.create_dataset("mean_z",   dims, compression="gzip", compression_opts=9)
        h5group.create_dataset("mean_dp",  dims, compression="gzip", compression_opts=9)
        h5group.create_dataset("sigma_x",  dims, compression="gzip", compression_opts=9)
        h5group.create_dataset("sigma_y",  dims, compression="gzip", compression_opts=9)
        h5group.create_dataset("sigma_z",  dims, compression="gzip", compression_opts=9)
        h5group.create_dataset("sigma_dp", dims, compression="gzip", compression_opts=9)
        h5group.create_dataset("epsn_x",   dims, compression="gzip", compression_opts=9)
        h5group.create_dataset("epsn_y",   dims, compression="gzip", compression_opts=9)
        h5group.create_dataset("epsn_z",   dims, compression="gzip", compression_opts=9)
        h5group.create_dataset("n_macroparticles", dims, compression="gzip", compression_opts=9)


    def _write_data(self, h5file, bunch):

        h5group = h5file['Bunch']

        h5group["mean_x"][self.i_steps]   = bunch.mean_x()
        h5group["mean_xp"][self.i_steps]  = bunch.mean_xp()
        h5group["mean_y"][self.i_steps]   = bunch.mean_y()
        h5group["mean_yp"][self.i_steps]  = bunch.mean_yp()
        h5group["mean_z"][self.i_steps]   = bunch.mean_z()
        h5group["mean_dp"][self.i_steps]  = bunch.mean_dp()
        h5group["sigma_x"][self.i_steps]  = bunch.sigma_x()
        h5group["sigma_y"][self.i_steps]  = bunch.sigma_y()
        h5group["sigma_z"][self.i_steps]  = bunch.sigma_z()
        h5group["sigma_dp"][self.i_steps] = bunch.sigma_dp()
        h5group["epsn_x"][self.i_steps]   = bunch.epsn_x()
        h5group["epsn_y"][self.i_steps]   = bunch.epsn_y()
        h5group["epsn_z"][self.i_steps]   = bunch.epsn_z()
        h5group["n_macroparticles"][self.i_steps] = bunch.n_macroparticles


class SliceMonitor(Monitor):

    def __init__(self, filename, n_steps, dictionary=None, slices=None):

        self.filename  = filename
        self.n_steps = n_steps
        self.slices  = slices

        h5file = hp.File(filename + '.h5', 'w')
        if dictionary:
            for key in dictionary:
                h5file.attrs[key] = dictionary[key]

        h5file.create_group('Bunch')
        h5file.create_group('Slices')
        h5file.close()


    def dump(self, bunch):

        h5file = hp.File(self.filename + '.h5', 'a')

        if not self.slices:
            self.slices = bunch.slices

        try:
            self.i_steps += 1
            self._write_bunch_data(h5file, bunch)
            self._write_slice_data(h5file, bunch)
        except AttributeError:
            self.i_steps = 0
            self._create_data(h5file['Bunch'],  (self.n_steps,))
            self._create_data(h5file['Slices'], (self.slices.n_slices, self.n_steps))
            self._write_bunch_data(h5file, bunch)
            self._write_slice_data(h5file, bunch)

        h5file.close()


    def _create_data(self, h5group, dims):

        h5group.create_dataset("mean_x",   dims, compression="gzip", compression_opts=9)
        h5group.create_dataset("mean_xp",  dims, compression="gzip", compression_opts=9)
        h5group.create_dataset("mean_y",   dims, compression="gzip", compression_opts=9)
        h5group.create_dataset("mean_yp",  dims, compression="gzip", compression_opts=9)
        h5group.create_dataset("mean_z",   dims, compression="gzip", compression_opts=9)
        h5group.create_dataset("mean_dp",  dims, compression="gzip", compression_opts=9)
        h5group.create_dataset("sigma_x",  dims, compression="gzip", compression_opts=9)
        h5group.create_dataset("sigma_y",  dims, compression="gzip", compression_opts=9)
        h5group.create_dataset("sigma_z",  dims, compression="gzip", compression_opts=9)
        h5group.create_dataset("sigma_dp", dims, compression="gzip", compression_opts=9)
        h5group.create_dataset("epsn_x",   dims, compression="gzip", compression_opts=9)
        h5group.create_dataset("epsn_y",   dims, compression="gzip", compression_opts=9)
        h5group.create_dataset("epsn_z",   dims, compression="gzip", compression_opts=9)
        h5group.create_dataset("n_macroparticles", dims, compression="gzip", compression_opts=9)


    def _write_bunch_data(self, h5file, bunch):

        h5group = h5file['Bunch']

        h5group["mean_x"][self.i_steps]   = bunch.mean_x()
        h5group["mean_xp"][self.i_steps]  = bunch.mean_xp()
        h5group["mean_y"][self.i_steps]   = bunch.mean_y()
        h5group["mean_yp"][self.i_steps]  = bunch.mean_yp()
        h5group["mean_z"][self.i_steps]   = bunch.mean_z()
        h5group["mean_dp"][self.i_steps]  = bunch.mean_dp()
        h5group["sigma_x"][self.i_steps]  = bunch.sigma_x()
        h5group["sigma_y"][self.i_steps]  = bunch.sigma_y()
        h5group["sigma_z"][self.i_steps]  = bunch.sigma_z()
        h5group["sigma_dp"][self.i_steps] = bunch.sigma_dp()
        h5group["epsn_x"][self.i_steps]   = bunch.epsn_x()
        h5group["epsn_y"][self.i_steps]   = bunch.epsn_y()
        h5group["epsn_z"][self.i_steps]   = bunch.epsn_z()
        h5group["n_macroparticles"][self.i_steps] = bunch.n_macroparticles


    def _write_slice_data(self, h5file, bunch):

        h5group = h5file['Slices']

        h5group["mean_x"][:,self.i_steps]   = self.slices.mean_x(bunch)
        h5group["mean_xp"][:,self.i_steps]  = self.slices.mean_xp(bunch)
        h5group["mean_y"][:,self.i_steps]   = self.slices.mean_y(bunch)
        h5group["mean_yp"][:,self.i_steps]  = self.slices.mean_yp(bunch)
        h5group["mean_z"][:,self.i_steps]   = self.slices.mean_z(bunch)
        h5group["mean_dp"][:,self.i_steps]  = self.slices.mean_dp(bunch)
        h5group["sigma_x"][:,self.i_steps]  = self.slices.sigma_x(bunch)
        h5group["sigma_y"][:,self.i_steps]  = self.slices.sigma_y(bunch)
        h5group["sigma_z"][:,self.i_steps]  = self.slices.sigma_z(bunch)
        h5group["sigma_dp"][:,self.i_steps] = self.slices.sigma_dp(bunch)
        h5group["epsn_x"][:,self.i_steps]   = self.slices.epsn_x(bunch)
        h5group["epsn_y"][:,self.i_steps]   = self.slices.epsn_y(bunch)
        h5group["epsn_z"][:,self.i_steps]   = self.slices.epsn_z(bunch)
        h5group["n_macroparticles"][:,self.i_steps] = self.slices.n_macroparticles


class ParticleMonitor(Monitor):

    def __init__(self, filename, stride=1, dictionary=None, slices=None):

        self.filename = filename
        self.slices = slices
        self.stride = stride
        self.i_steps = 0

        h5file = hp.File(filename + '.h5part', 'w')
        if dictionary:
            for key in dictionary:
                h5file.attrs[key] = dictionary[key]

        h5file.close()


    def dump(self, bunch):

        h5file = hp.File(self.filename + '.h5part', 'a')

        if not self.i_steps:
            resorting_indices = np.argsort(bunch.id)[::self.stride]
            self.z0 = np.copy(bunch.z[resorting_indices])

        h5group = h5file.create_group("Step#" + str(self.i_steps))
        self._create_data(h5group, (bunch.n_macroparticles // self.stride,))
        self._write_data(h5group, bunch)

        self.i_steps += 1

        h5file.close()


    def _create_data(self, h5group, dims):

        h5group.create_dataset("x",           dims, compression="gzip", compression_opts=9, dtype=np.float64)
        h5group.create_dataset("xp",          dims, compression="gzip", compression_opts=9, dtype=np.float64)
        h5group.create_dataset("y",           dims, compression="gzip", compression_opts=9, dtype=np.float64)
        h5group.create_dataset("yp",          dims, compression="gzip", compression_opts=9, dtype=np.float64)
        h5group.create_dataset("z",           dims, compression="gzip", compression_opts=9, dtype=np.float64)
        h5group.create_dataset("dp",          dims, compression="gzip", compression_opts=9, dtype=np.float64)
        h5group.create_dataset("slice_index", dims, compression="gzip", compression_opts=9, dtype=np.float64)

        # Do we need/want this here?
        h5group.create_dataset("id", dims, dtype=np.int64)
        h5group.create_dataset("c",  dims, dtype=np.float64)


    def _write_data(self, h5group, bunch):

        resorting_indices = np.argsort(bunch.id)[::self.stride]

        h5group["x"][:]           = bunch.x[resorting_indices]
        h5group["xp"][:]          = bunch.xp[resorting_indices]
        h5group["y"][:]           = bunch.y[resorting_indices]
        h5group["yp"][:]          = bunch.yp[resorting_indices]
        h5group["z"][:]           = bunch.z[resorting_indices]
        h5group["dp"][:]          = bunch.dp[resorting_indices]

        particle_id = bunch.id[resorting_indices]
        if self.slices:
            h5group["slice_index"][:] = self.slices.slice_index_of_particle[particle_id]

        # Do we need/want this here?
        h5group["id"][:] = particle_id
        h5group["c"][:] = self.z0<|MERGE_RESOLUTION|>--- conflicted
+++ resolved
@@ -7,6 +7,7 @@
 import numpy as np
 
 from abc import ABCMeta, abstractmethod
+
 
 class Monitor(object):
 
@@ -42,21 +43,11 @@
             self.i_steps = 0
             self._create_data(h5file)
             self._write_data(h5file, bunch)
-<<<<<<< HEAD
         
         h5file.close()
-        
-        
+
+
     def _create_data(self, h5file):
-=======
-
-        self.i_steps += 1
-
-        h5file.close()
-
-
-    def _create_data(self, h5file, dims):
->>>>>>> f9ca5569
 
         h5group = h5file['Bunch']
         dims = (self.n_steps,)
@@ -239,8 +230,8 @@
         h5group.create_dataset("slice_index", dims, compression="gzip", compression_opts=9, dtype=np.float64)
 
         # Do we need/want this here?
-        h5group.create_dataset("id", dims, dtype=np.int64)
-        h5group.create_dataset("c",  dims, dtype=np.float64)
+        h5group.create_dataset("id", dims, dtype=np.int)
+        h5group.create_dataset("c",  dims)
 
 
     def _write_data(self, h5group, bunch):
