--- conflicted
+++ resolved
@@ -17,18 +17,13 @@
     def dump(bunch):
         pass
 
+
 class BunchMonitor(Monitor):
 
-<<<<<<< HEAD
-    def __init__(self, filename, n_steps, dictionary=None, slices=None):
-
-=======
     def __init__(self, filename, n_steps, dictionary=None):
->>>>>>> 0a2e10c8
         self.h5file = hp.File(filename + '.h5', 'w')
         self.n_steps = n_steps
         self.i_steps = 0
-        self.slices = slices
 
         if dictionary:
             for key in dictionary:
@@ -37,21 +32,11 @@
         self.h5file.create_group('Bunch')
 
     def dump(self, bunch):
-<<<<<<< HEAD
-
-        if not self.slices:
-            self.slices = bunch.slices
+        # This method may be called several times in different places of the code. Ok. for now.
+        bunch.compute_statistics()
 
         if not self.i_steps:
             n_steps = self.n_steps
-            n_slices = self.slices.n_slices
-=======
-        # This method may be called several times in different places of the code. Ok. for now.
-        bunch.compute_statistics()
-        
-        if not self.i_steps:
-            n_steps = self.n_steps
->>>>>>> 0a2e10c8
             self.create_data(self.h5file['Bunch'], (n_steps,))
             self.write_data(bunch, self.h5file['Bunch'], self.i_steps)
         else:
@@ -60,64 +45,6 @@
         self.i_steps += 1
 
     def create_data(self, h5group, dims):
-<<<<<<< HEAD
-
-        h5group.create_dataset("mean_x", dims)
-        h5group.create_dataset("mean_xp", dims)
-        h5group.create_dataset("mean_y", dims)
-        h5group.create_dataset("mean_yp", dims)
-        h5group.create_dataset("mean_dz", dims)
-        h5group.create_dataset("mean_dp", dims)
-        h5group.create_dataset("sigma_x", dims)
-        h5group.create_dataset("sigma_y", dims)
-        h5group.create_dataset("sigma_dz", dims)
-        h5group.create_dataset("sigma_dp", dims)
-        h5group.create_dataset("epsn_x", dims)
-        h5group.create_dataset("epsn_y", dims)
-        h5group.create_dataset("epsn_z", dims)
-        h5group.create_dataset("n_macroparticles", dims)
-
-    def write_data(self, bunch, indices, h5group, i_steps, rank=1):
-
-        if rank == 1:
-            h5group["mean_x"][i_steps] = self.slices.mean_x[indices]
-            h5group["mean_xp"][i_steps] = self.slices.mean_xp[indices]
-            h5group["mean_y"][i_steps] = self.slices.mean_y[indices]
-            h5group["mean_yp"][i_steps] = self.slices.mean_yp[indices]
-            h5group["mean_dz"][i_steps] = self.slices.mean_dz[indices]
-            h5group["mean_dp"][i_steps] = self.slices.mean_dp[indices]
-            h5group["sigma_x"][i_steps] = self.slices.sigma_x[indices]
-            h5group["sigma_y"][i_steps] = self.slices.sigma_y[indices]
-            h5group["sigma_dz"][i_steps] = self.slices.sigma_dz[indices]
-            h5group["sigma_dp"][i_steps] = self.slices.sigma_dp[indices]
-            h5group["epsn_x"][i_steps] = self.slices.epsn_x[indices]
-            h5group["epsn_y"][i_steps] = self.slices.epsn_y[indices]
-            h5group["epsn_z"][i_steps] = self.slices.epsn_z[indices]
-            h5group["n_macroparticles"][i_steps] = self.slices.n_macroparticles[indices]
-        elif rank == 2:
-            h5group["mean_x"][:,i_steps] = self.slices.mean_x[indices]
-            h5group["mean_xp"][:,i_steps] = self.slices.mean_xp[indices]
-            h5group["mean_y"][:,i_steps] = self.slices.mean_y[indices]
-            h5group["mean_yp"][:,i_steps] = self.slices.mean_yp[indices]
-            h5group["mean_dz"][:,i_steps] = self.slices.mean_dz[indices]
-            h5group["mean_dp"][:,i_steps] = self.slices.mean_dp[indices]
-            h5group["sigma_x"][:,i_steps] = self.slices.sigma_x[indices]
-            h5group["sigma_y"][:,i_steps] = self.slices.sigma_y[indices]
-            h5group["sigma_dz"][:,i_steps] = self.slices.sigma_dz[indices]
-            h5group["sigma_dp"][:,i_steps] = self.slices.sigma_dp[indices]
-            h5group["epsn_x"][:,i_steps] = self.slices.epsn_x[indices]
-            h5group["epsn_y"][:,i_steps] = self.slices.epsn_y[indices]
-            h5group["epsn_z"][:,i_steps] = self.slices.epsn_z[indices]
-            h5group["n_macroparticles"][:,i_steps] = self.slices.n_macroparticles[indices]
-        else:
-            raise ValueError("Rank > 2 not supported!")
-
-class SliceMonitor(Monitor):
-
-    def __init__(self, filename, n_steps, slices=None):
-
-        self.h5file = hp.File(filename + '.h5', 'w')
-=======
         h5group.create_dataset("mean_x",   dims, compression="gzip", compression_opts=9)
         h5group.create_dataset("mean_xp",  dims, compression="gzip", compression_opts=9)
         h5group.create_dataset("mean_y",   dims, compression="gzip", compression_opts=9)
@@ -152,12 +79,11 @@
     def close(self):
         self.h5file.close()
 
-        
+
 class SliceMonitor(Monitor):
 
-    def __init__(self, filename, n_steps, slices=None, dictionary=None):
+    def __init__(self, filename, n_steps, dictionary=None, slices=None):
         self.h5file  = hp.File(filename + '.h5', 'w')
->>>>>>> 0a2e10c8
         self.n_steps = n_steps
         self.slices  = slices
         self.i_steps = 0
@@ -165,7 +91,7 @@
         if dictionary:
             for key in dictionary:
                 self.h5file.attrs[key] = dictionary[key]
-        
+
         self.h5file.create_group('Bunch')
         self.h5file.create_group('Slices')
 
@@ -177,7 +103,7 @@
         bunch.compute_statistics()
         self.slices.update_slices(bunch)
         self.slices.compute_statistics(bunch)
-        
+
         if not self.i_steps:
             n_steps = self.n_steps
             n_slices = self.slices.n_slices
@@ -194,26 +120,6 @@
         self.i_steps += 1
 
     def create_data(self, h5group, dims):
-<<<<<<< HEAD
-
-        h5group.create_dataset("mean_x", dims)
-        h5group.create_dataset("mean_xp", dims)
-        h5group.create_dataset("mean_y", dims)
-        h5group.create_dataset("mean_yp", dims, compression="gzip", compression_opts=9)
-        h5group.create_dataset("mean_dz", dims, compression="gzip", compression_opts=9)
-        h5group.create_dataset("mean_dp", dims, compression="gzip", compression_opts=9)
-        h5group.create_dataset("sigma_x", dims, compression="gzip", compression_opts=9)
-        h5group.create_dataset("sigma_y", dims, compression="gzip", compression_opts=9)
-        h5group.create_dataset("sigma_dz", dims, compression="gzip", compression_opts=9)
-        h5group.create_dataset("sigma_dp", dims, compression="gzip", compression_opts=9)
-        h5group.create_dataset("epsn_x", dims)
-        h5group.create_dataset("epsn_y", dims)
-        h5group.create_dataset("epsn_z", dims)
-        h5group.create_dataset("n_macroparticles", dims)
-
-    def write_data(self, bunch, indices, h5group, i_steps, rank=1):
-
-=======
         h5group.create_dataset("mean_x",   dims, compression="gzip", compression_opts=9)
         h5group.create_dataset("mean_xp",  dims, compression="gzip", compression_opts=9)
         h5group.create_dataset("mean_y",   dims, compression="gzip", compression_opts=9)
@@ -230,7 +136,6 @@
         h5group.create_dataset("n_macroparticles", dims, compression="gzip", compression_opts=9)
 
     def write_data(self, data, h5group, i_steps, rank=1):
->>>>>>> 0a2e10c8
         if rank == 1:
             h5group["mean_x"][i_steps]   = data.mean_x
             h5group["mean_xp"][i_steps]  = data.mean_xp
@@ -266,15 +171,11 @@
 
     def close(self):
         self.h5file.close()
-        
-        
+
+
 class ParticleMonitor(Monitor):
 
-<<<<<<< HEAD
-    def __init__(self, filename, stride=1, slices=None):
-=======
     def __init__(self, filename, stride=1, dictionary=None):
->>>>>>> 0a2e10c8
 
         self.h5file = hp.File(filename + '.h5part', 'w')
         if dictionary:
