'''
**Module to save beam statistics in h5 file**

:Authors: **Kevin Li**, **Michael Schenk**, **Danilo Quartullo**
'''

import h5py as hp
import numpy as np
<<<<<<< HEAD


class BunchMonitor(object):
    
    ''' Class able to save bunch data into h5 file. The user can choose to save
        just longitudinal statistics, or just transverse statistics, or both.
        If in the constructor a Slices object is passed, that means that one
        wants to save the gaussian-fit bunch length as well (obviously the 
        Slices object has to have the fit_option set to 'gaussian').
    '''
    
    def __init__(self, filename, n_steps, statistics = "All", slices = None):
=======
import abc


class Monitor(object):
    
    __metaclass__ = abc.ABCMeta
    
    @abc.abstractmethod
    def dump(self, bunch):
        pass


class BunchMonitor(Monitor):

    def __init__(self, filename, n_steps, statistics = "All", long_gaussian_fit = "Off"):
>>>>>>> ce54f510
        
        self.h5file = hp.File(filename + '.h5', 'w')
        self.n_steps = n_steps
        self.i_steps = 0
        self.statistics = statistics
<<<<<<< HEAD
        self.slices = slices
        self.h5file.create_group('Bunch')

    
    def track(self, bunch):
        
        if self.statistics == "All":
            bunch.longit_statistics()
            bunch.transv_statistics()
        elif self.statistics == "Longitudinal":
            bunch.longit_statistics()
=======
        self.long_gaussian_fit = long_gaussian_fit 
        self.h5file.create_group('Bunch')

    def dump(self, bunch, slices = None):
        
        if self.statistics == "All":
            bunch.longit_statistics(self.long_gaussian_fit, slices)
            bunch.transv_statistics()
        elif self.statistics == "Longitudinal":
            bunch.longit_statistics(self.long_gaussian_fit, slices)
>>>>>>> ce54f510
        else:
            bunch.transv_statistics()
        
        if not self.i_steps:
            n_steps = self.n_steps
            self.create_data(self.h5file['Bunch'], (n_steps,))
            self.write_data(bunch, self.h5file['Bunch'], self.i_steps)
        else:
            self.write_data(bunch, self.h5file['Bunch'], self.i_steps)

        self.i_steps += 1

    
    def create_data(self, h5group, dims):
        
        h5group.create_dataset("n_macroparticles", dims, compression="gzip", compression_opts=9)
        
<<<<<<< HEAD
        if self.statistics != "Longitudinal": 
=======
        if self.statistics == "All" or self.statistics == "Transverse": 
>>>>>>> ce54f510
            # Transverse statistics
            h5group.create_dataset("mean_x",   dims, compression="gzip", compression_opts=9)
            h5group.create_dataset("mean_xp",  dims, compression="gzip", compression_opts=9)
            h5group.create_dataset("mean_y",   dims, compression="gzip", compression_opts=9)
            h5group.create_dataset("mean_yp",  dims, compression="gzip", compression_opts=9)
            h5group.create_dataset("mean_z",   dims, compression="gzip", compression_opts=9)
            h5group.create_dataset("mean_delta",  dims, compression="gzip", compression_opts=9)
            h5group.create_dataset("sigma_x",  dims, compression="gzip", compression_opts=9)
            h5group.create_dataset("sigma_y",  dims, compression="gzip", compression_opts=9)
            h5group.create_dataset("sigma_z",  dims, compression="gzip", compression_opts=9)
            h5group.create_dataset("sigma_delta", dims, compression="gzip", compression_opts=9)
            h5group.create_dataset("epsn_x",   dims, compression="gzip", compression_opts=9)
            h5group.create_dataset("epsn_y",   dims, compression="gzip", compression_opts=9)
        
        if self.statistics == "All" or self.statistics == "Longitudinal": 
            # Longitudinal statistics
            h5group.create_dataset("mean_theta",   dims, compression="gzip", compression_opts=9)
            h5group.create_dataset("mean_dE",  dims, compression="gzip", compression_opts=9)
            h5group.create_dataset("sigma_theta",  dims, compression="gzip", compression_opts=9)
            h5group.create_dataset("sigma_dE", dims, compression="gzip", compression_opts=9)
            h5group.create_dataset("epsn_rms_l",   dims, compression="gzip", compression_opts=9)
<<<<<<< HEAD
            h5group.create_dataset("lost_particles",   dims, compression="gzip", compression_opts=9)
            if self.slices:
                h5group.create_dataset("bunch_length_gauss_theta", dims, compression="gzip", compression_opts=9)

    
=======
            if self.long_gaussian_fit == "On":
                h5group.create_dataset("bunch_length_gauss_theta", dims, compression="gzip", compression_opts=9)

>>>>>>> ce54f510
    def write_data(self, bunch, h5group, i_steps):
        
        h5group["n_macroparticles"][i_steps] = bunch.n_macroparticles
        
        if self.statistics != "Longitudinal": 
            # Transverse statistics
            h5group["mean_x"][i_steps]   = bunch.mean_x
            h5group["mean_xp"][i_steps]  = bunch.mean_xp
            h5group["mean_y"][i_steps]   = bunch.mean_y
            h5group["mean_yp"][i_steps]  = bunch.mean_yp
            h5group["mean_z"][i_steps]   = bunch.mean_z
            h5group["mean_delta"][i_steps]  = bunch.mean_delta
            h5group["sigma_x"][i_steps]  = bunch.sigma_x
            h5group["sigma_y"][i_steps]  = bunch.sigma_y
            h5group["sigma_z"][i_steps]  = bunch.sigma_z
            h5group["sigma_delta"][i_steps] = bunch.sigma_delta
            h5group["epsn_x"][i_steps]   = bunch.epsn_x
            h5group["epsn_y"][i_steps]   = bunch.epsn_y
        
        if self.statistics == "All" or self.statistics == "Longitudinal": 
            # Longitudinal statistics
            h5group["mean_theta"][i_steps]   = bunch.mean_theta
            h5group["mean_dE"][i_steps]  = bunch.mean_dE
            h5group["sigma_theta"][i_steps]  = bunch.sigma_theta
            h5group["sigma_dE"][i_steps] = bunch.sigma_dE
            h5group["epsn_rms_l"][i_steps]   = bunch.epsn_rms_l
<<<<<<< HEAD
            h5group["lost_particles"][i_steps]   = np.sum(bunch.id==0)
            if self.slices:
                h5group["bunch_length_gauss_theta"][i_steps] = self.slices.bl_gauss
=======
            if self.long_gaussian_fit == "On":
                h5group["bunch_length_gauss_theta"][i_steps] = bunch.bl_gauss
>>>>>>> ce54f510
            
        
    def close(self):
        self.h5file.close()



<<<<<<< HEAD
class SlicesMonitor(object):

    ''' Class able to save slices data into h5 file. The user can choose for 
        now to save the longitudinal statistics only in theta and dE coordinates
        together with the bunch profile. The last is always saved, the former
        are saved only if the statistics_option is set to 'on' in the Slices
        object.
    '''
    def __init__(self, filename, n_steps, slices):
        
        self.h5file = hp.File(filename + '.h5', 'w')
=======
    def __init__(self, filename, n_steps, dictionary=None, slices=None):
        self.h5file  = hp.File(filename + '.h5', 'w')
>>>>>>> ce54f510
        self.n_steps = n_steps
        self.slices  = slices
        self.i_steps = 0
<<<<<<< HEAD
        self.slices = slices
        self.h5file.create_group('Slices')

    
    def track(self, bunch):
        
        if not self.i_steps:
            n_steps = self.n_steps
            n_slices = self.slices.n_slices
            self.create_data(self.h5file['Slices'], (n_slices, n_steps))
            self.write_data(self.slices, self.h5file['Slices'], self.i_steps)
        else:
            self.write_data(self.slices, self.h5file['Slices'], self.i_steps)
=======

        if dictionary:
            for key in dictionary:
                self.h5file.attrs[key] = dictionary[key]

        self.h5file.create_group('Bunch')
        self.h5file.create_group('Slices')

    def dump(self, bunch):
        if not self.slices:
            self.slices = bunch.slices

        # These methods may be called several times in different places of the code. Ok. for now.
        bunch.compute_statistics()
        self.slices.update_slices(bunch)
        self.slices.compute_statistics(bunch)

        if not self.i_steps:
            n_steps = self.n_steps
            n_slices = self.slices.n_slices

            self.create_data(self.h5file['Bunch'],  (n_steps,))
            self.create_data(self.h5file['Slices'], (n_slices, n_steps))

            self.write_data(bunch, self.h5file['Bunch'], self.i_steps)
            self.write_data(self.slices, self.h5file['Slices'], self.i_steps, rank=2)
        else:
            self.write_data(bunch, self.h5file['Bunch'], self.i_steps)
            self.write_data(self.slices, self.h5file['Slices'], self.i_steps, rank=2)
>>>>>>> ce54f510

        self.i_steps += 1

    
    def create_data(self, h5group, dims):
<<<<<<< HEAD
        
        h5group.create_dataset("n_macroparticles", dims, compression="gzip", compression_opts=9)
        
        if self.slices.statistics_option == 'on':
            
            h5group.create_dataset("mean_theta",   dims, compression="gzip", compression_opts=9)
            h5group.create_dataset("mean_dE",  dims, compression="gzip", compression_opts=9)
            h5group.create_dataset("sigma_theta",  dims, compression="gzip", compression_opts=9)
            h5group.create_dataset("sigma_dE", dims, compression="gzip", compression_opts=9)
            h5group.create_dataset("eps_rms_l",   dims, compression="gzip", compression_opts=9)
            

    def write_data(self, bunch, h5group, i_steps):
        
        h5group["n_macroparticles"][:, i_steps] = self.slices.n_macroparticles
        
        if self.slices.statistics_option == 'on':
            
            h5group["mean_theta"][:, i_steps] = self.slices.mean_theta
            h5group["mean_dE"][:, i_steps] = self.slices.mean_dE
            h5group["sigma_theta"][:, i_steps] = self.slices.sigma_theta
            h5group["sigma_dE"][:, i_steps] = self.slices.sigma_dE
            h5group["eps_rms_l"][:, i_steps] = self.slices.eps_rms_l
            
            
    def close(self):
        self.h5file.close()


=======
        h5group.create_dataset("mean_x",   dims, compression="gzip", compression_opts=9)
        h5group.create_dataset("mean_xp",  dims, compression="gzip", compression_opts=9)
        h5group.create_dataset("mean_y",   dims, compression="gzip", compression_opts=9)
        h5group.create_dataset("mean_yp",  dims, compression="gzip", compression_opts=9)
        h5group.create_dataset("mean_z",   dims, compression="gzip", compression_opts=9)
        h5group.create_dataset("mean_delta",  dims, compression="gzip", compression_opts=9)
        h5group.create_dataset("sigma_x",  dims, compression="gzip", compression_opts=9)
        h5group.create_dataset("sigma_y",  dims, compression="gzip", compression_opts=9)
        h5group.create_dataset("sigma_z",  dims, compression="gzip", compression_opts=9)
        h5group.create_dataset("sigma_delta", dims, compression="gzip", compression_opts=9)
        h5group.create_dataset("epsn_x",   dims, compression="gzip", compression_opts=9)
        h5group.create_dataset("epsn_y",   dims, compression="gzip", compression_opts=9)
        h5group.create_dataset("epsn_z",   dims, compression="gzip", compression_opts=9)
        h5group.create_dataset("n_macroparticles", dims, compression="gzip", compression_opts=9)

    def write_data(self, data, h5group, i_steps, rank=1):
        if rank == 1:
            h5group["mean_x"][i_steps]   = data.mean_x
            h5group["mean_xp"][i_steps]  = data.mean_xp
            h5group["mean_y"][i_steps]   = data.mean_y
            h5group["mean_yp"][i_steps]  = data.mean_yp
            h5group["mean_z"][i_steps]   = data.mean_z
            h5group["mean_delta"][i_steps]  = data.mean_delta
            h5group["sigma_x"][i_steps]  = data.sigma_x
            h5group["sigma_y"][i_steps]  = data.sigma_y
            h5group["sigma_z"][i_steps]  = data.sigma_z
            h5group["sigma_delta"][i_steps] = data.sigma_delta
            h5group["epsn_x"][i_steps]   = data.epsn_x
            h5group["epsn_y"][i_steps]   = data.epsn_y
            h5group["epsn_z"][i_steps]   = data.epsn_z
            h5group["n_macroparticles"][i_steps] = data.n_macroparticles
        elif rank == 2:
            h5group["mean_x"][:,i_steps]   = data.mean_x
            h5group["mean_xp"][:,i_steps]  = data.mean_xp
            h5group["mean_y"][:,i_steps]   = data.mean_y
            h5group["mean_yp"][:,i_steps]  = data.mean_yp
            h5group["mean_z"][:,i_steps]   = data.mean_z
            h5group["mean_delta"][:,i_steps]  = data.mean_delta
            h5group["sigma_x"][:,i_steps]  = data.sigma_x
            h5group["sigma_y"][:,i_steps]  = data.sigma_y
            h5group["sigma_z"][:,i_steps]  = data.sigma_z
            h5group["sigma_delta"][:,i_steps] = data.sigma_delta
            h5group["epsn_x"][:,i_steps]   = data.epsn_x
            h5group["epsn_y"][:,i_steps]   = data.epsn_y
            h5group["epsn_z"][:,i_steps]   = data.epsn_z
            h5group["n_macroparticles"][:,i_steps] = data.n_macroparticles
        else:
            raise ValueError("Rank > 2 not supported!")

    def close(self):
        self.h5file.close()


class ParticleMonitor(Monitor):

    def __init__(self, filename, stride=1, dictionary=None):

        self.h5file = hp.File(filename + '.h5part', 'w')
        if dictionary:
            for key in dictionary:
                self.h5file.attrs[key] = dictionary[key]

        self.stride = stride
        # self.n_steps = n_steps
        self.i_steps = 0

    def dump(self, bunch):

        if not self.i_steps:
            resorting_indices = np.argsort(bunch.id)[::self.stride]
            self.z0 = np.copy(bunch.z[resorting_indices])

        h5group = self.h5file.create_group("Step#" + str(self.i_steps))
        self.create_data(h5group, (bunch.n_macroparticles // self.stride,))
        self.write_data(bunch, h5group)

        self.i_steps += 1

    def create_data(self, h5group, dims):

        h5group.create_dataset("x",  dims, compression="gzip", compression_opts=9)
        h5group.create_dataset("xp", dims, compression="gzip", compression_opts=9)
        h5group.create_dataset("y",  dims, compression="gzip", compression_opts=9)
        h5group.create_dataset("yp", dims, compression="gzip", compression_opts=9)
        h5group.create_dataset("z",  dims, compression="gzip", compression_opts=9)
        h5group.create_dataset("delta", dims, compression="gzip", compression_opts=9)

        # Do we need/want this here?
        h5group.create_dataset("id", dims, dtype=np.int)

        h5group.create_dataset("c", dims)

    def write_data(self, bunch, h5group):

        resorting_indices = np.argsort(bunch.id)[::self.stride]

        h5group["x"][:]  = bunch.x[resorting_indices]
        h5group["xp"][:] = bunch.xp[resorting_indices]
        h5group["y"][:]  = bunch.y[resorting_indices]
        h5group["yp"][:] = bunch.yp[resorting_indices]
        h5group["z"][:]  = bunch.z[resorting_indices]
        h5group["delta"][:] = bunch.delta[resorting_indices]

        # Do we need/want this here?
        h5group["id"][:] = bunch.id[resorting_indices]

        h5group["c"][:] = self.z0

    def close(self):
        self.h5file.close()
>>>>>>> ce54f510
<|MERGE_RESOLUTION|>--- conflicted
+++ resolved
@@ -6,7 +6,6 @@
 
 import h5py as hp
 import numpy as np
-<<<<<<< HEAD
 
 
 class BunchMonitor(object):
@@ -19,29 +18,11 @@
     '''
     
     def __init__(self, filename, n_steps, statistics = "All", slices = None):
-=======
-import abc
-
-
-class Monitor(object):
-    
-    __metaclass__ = abc.ABCMeta
-    
-    @abc.abstractmethod
-    def dump(self, bunch):
-        pass
-
-
-class BunchMonitor(Monitor):
-
-    def __init__(self, filename, n_steps, statistics = "All", long_gaussian_fit = "Off"):
->>>>>>> ce54f510
         
         self.h5file = hp.File(filename + '.h5', 'w')
         self.n_steps = n_steps
         self.i_steps = 0
         self.statistics = statistics
-<<<<<<< HEAD
         self.slices = slices
         self.h5file.create_group('Bunch')
 
@@ -53,18 +34,6 @@
             bunch.transv_statistics()
         elif self.statistics == "Longitudinal":
             bunch.longit_statistics()
-=======
-        self.long_gaussian_fit = long_gaussian_fit 
-        self.h5file.create_group('Bunch')
-
-    def dump(self, bunch, slices = None):
-        
-        if self.statistics == "All":
-            bunch.longit_statistics(self.long_gaussian_fit, slices)
-            bunch.transv_statistics()
-        elif self.statistics == "Longitudinal":
-            bunch.longit_statistics(self.long_gaussian_fit, slices)
->>>>>>> ce54f510
         else:
             bunch.transv_statistics()
         
@@ -82,11 +51,7 @@
         
         h5group.create_dataset("n_macroparticles", dims, compression="gzip", compression_opts=9)
         
-<<<<<<< HEAD
         if self.statistics != "Longitudinal": 
-=======
-        if self.statistics == "All" or self.statistics == "Transverse": 
->>>>>>> ce54f510
             # Transverse statistics
             h5group.create_dataset("mean_x",   dims, compression="gzip", compression_opts=9)
             h5group.create_dataset("mean_xp",  dims, compression="gzip", compression_opts=9)
@@ -108,17 +73,11 @@
             h5group.create_dataset("sigma_theta",  dims, compression="gzip", compression_opts=9)
             h5group.create_dataset("sigma_dE", dims, compression="gzip", compression_opts=9)
             h5group.create_dataset("epsn_rms_l",   dims, compression="gzip", compression_opts=9)
-<<<<<<< HEAD
             h5group.create_dataset("lost_particles",   dims, compression="gzip", compression_opts=9)
             if self.slices:
                 h5group.create_dataset("bunch_length_gauss_theta", dims, compression="gzip", compression_opts=9)
 
     
-=======
-            if self.long_gaussian_fit == "On":
-                h5group.create_dataset("bunch_length_gauss_theta", dims, compression="gzip", compression_opts=9)
-
->>>>>>> ce54f510
     def write_data(self, bunch, h5group, i_steps):
         
         h5group["n_macroparticles"][i_steps] = bunch.n_macroparticles
@@ -145,14 +104,9 @@
             h5group["sigma_theta"][i_steps]  = bunch.sigma_theta
             h5group["sigma_dE"][i_steps] = bunch.sigma_dE
             h5group["epsn_rms_l"][i_steps]   = bunch.epsn_rms_l
-<<<<<<< HEAD
             h5group["lost_particles"][i_steps]   = np.sum(bunch.id==0)
             if self.slices:
                 h5group["bunch_length_gauss_theta"][i_steps] = self.slices.bl_gauss
-=======
-            if self.long_gaussian_fit == "On":
-                h5group["bunch_length_gauss_theta"][i_steps] = bunch.bl_gauss
->>>>>>> ce54f510
             
         
     def close(self):
@@ -160,7 +114,6 @@
 
 
 
-<<<<<<< HEAD
 class SlicesMonitor(object):
 
     ''' Class able to save slices data into h5 file. The user can choose for 
@@ -172,14 +125,8 @@
     def __init__(self, filename, n_steps, slices):
         
         self.h5file = hp.File(filename + '.h5', 'w')
-=======
-    def __init__(self, filename, n_steps, dictionary=None, slices=None):
-        self.h5file  = hp.File(filename + '.h5', 'w')
->>>>>>> ce54f510
         self.n_steps = n_steps
-        self.slices  = slices
         self.i_steps = 0
-<<<<<<< HEAD
         self.slices = slices
         self.h5file.create_group('Slices')
 
@@ -193,43 +140,11 @@
             self.write_data(self.slices, self.h5file['Slices'], self.i_steps)
         else:
             self.write_data(self.slices, self.h5file['Slices'], self.i_steps)
-=======
-
-        if dictionary:
-            for key in dictionary:
-                self.h5file.attrs[key] = dictionary[key]
-
-        self.h5file.create_group('Bunch')
-        self.h5file.create_group('Slices')
-
-    def dump(self, bunch):
-        if not self.slices:
-            self.slices = bunch.slices
-
-        # These methods may be called several times in different places of the code. Ok. for now.
-        bunch.compute_statistics()
-        self.slices.update_slices(bunch)
-        self.slices.compute_statistics(bunch)
-
-        if not self.i_steps:
-            n_steps = self.n_steps
-            n_slices = self.slices.n_slices
-
-            self.create_data(self.h5file['Bunch'],  (n_steps,))
-            self.create_data(self.h5file['Slices'], (n_slices, n_steps))
-
-            self.write_data(bunch, self.h5file['Bunch'], self.i_steps)
-            self.write_data(self.slices, self.h5file['Slices'], self.i_steps, rank=2)
-        else:
-            self.write_data(bunch, self.h5file['Bunch'], self.i_steps)
-            self.write_data(self.slices, self.h5file['Slices'], self.i_steps, rank=2)
->>>>>>> ce54f510
 
         self.i_steps += 1
 
     
     def create_data(self, h5group, dims):
-<<<<<<< HEAD
         
         h5group.create_dataset("n_macroparticles", dims, compression="gzip", compression_opts=9)
         
@@ -256,118 +171,4 @@
             
             
     def close(self):
-        self.h5file.close()
-
-
-=======
-        h5group.create_dataset("mean_x",   dims, compression="gzip", compression_opts=9)
-        h5group.create_dataset("mean_xp",  dims, compression="gzip", compression_opts=9)
-        h5group.create_dataset("mean_y",   dims, compression="gzip", compression_opts=9)
-        h5group.create_dataset("mean_yp",  dims, compression="gzip", compression_opts=9)
-        h5group.create_dataset("mean_z",   dims, compression="gzip", compression_opts=9)
-        h5group.create_dataset("mean_delta",  dims, compression="gzip", compression_opts=9)
-        h5group.create_dataset("sigma_x",  dims, compression="gzip", compression_opts=9)
-        h5group.create_dataset("sigma_y",  dims, compression="gzip", compression_opts=9)
-        h5group.create_dataset("sigma_z",  dims, compression="gzip", compression_opts=9)
-        h5group.create_dataset("sigma_delta", dims, compression="gzip", compression_opts=9)
-        h5group.create_dataset("epsn_x",   dims, compression="gzip", compression_opts=9)
-        h5group.create_dataset("epsn_y",   dims, compression="gzip", compression_opts=9)
-        h5group.create_dataset("epsn_z",   dims, compression="gzip", compression_opts=9)
-        h5group.create_dataset("n_macroparticles", dims, compression="gzip", compression_opts=9)
-
-    def write_data(self, data, h5group, i_steps, rank=1):
-        if rank == 1:
-            h5group["mean_x"][i_steps]   = data.mean_x
-            h5group["mean_xp"][i_steps]  = data.mean_xp
-            h5group["mean_y"][i_steps]   = data.mean_y
-            h5group["mean_yp"][i_steps]  = data.mean_yp
-            h5group["mean_z"][i_steps]   = data.mean_z
-            h5group["mean_delta"][i_steps]  = data.mean_delta
-            h5group["sigma_x"][i_steps]  = data.sigma_x
-            h5group["sigma_y"][i_steps]  = data.sigma_y
-            h5group["sigma_z"][i_steps]  = data.sigma_z
-            h5group["sigma_delta"][i_steps] = data.sigma_delta
-            h5group["epsn_x"][i_steps]   = data.epsn_x
-            h5group["epsn_y"][i_steps]   = data.epsn_y
-            h5group["epsn_z"][i_steps]   = data.epsn_z
-            h5group["n_macroparticles"][i_steps] = data.n_macroparticles
-        elif rank == 2:
-            h5group["mean_x"][:,i_steps]   = data.mean_x
-            h5group["mean_xp"][:,i_steps]  = data.mean_xp
-            h5group["mean_y"][:,i_steps]   = data.mean_y
-            h5group["mean_yp"][:,i_steps]  = data.mean_yp
-            h5group["mean_z"][:,i_steps]   = data.mean_z
-            h5group["mean_delta"][:,i_steps]  = data.mean_delta
-            h5group["sigma_x"][:,i_steps]  = data.sigma_x
-            h5group["sigma_y"][:,i_steps]  = data.sigma_y
-            h5group["sigma_z"][:,i_steps]  = data.sigma_z
-            h5group["sigma_delta"][:,i_steps] = data.sigma_delta
-            h5group["epsn_x"][:,i_steps]   = data.epsn_x
-            h5group["epsn_y"][:,i_steps]   = data.epsn_y
-            h5group["epsn_z"][:,i_steps]   = data.epsn_z
-            h5group["n_macroparticles"][:,i_steps] = data.n_macroparticles
-        else:
-            raise ValueError("Rank > 2 not supported!")
-
-    def close(self):
-        self.h5file.close()
-
-
-class ParticleMonitor(Monitor):
-
-    def __init__(self, filename, stride=1, dictionary=None):
-
-        self.h5file = hp.File(filename + '.h5part', 'w')
-        if dictionary:
-            for key in dictionary:
-                self.h5file.attrs[key] = dictionary[key]
-
-        self.stride = stride
-        # self.n_steps = n_steps
-        self.i_steps = 0
-
-    def dump(self, bunch):
-
-        if not self.i_steps:
-            resorting_indices = np.argsort(bunch.id)[::self.stride]
-            self.z0 = np.copy(bunch.z[resorting_indices])
-
-        h5group = self.h5file.create_group("Step#" + str(self.i_steps))
-        self.create_data(h5group, (bunch.n_macroparticles // self.stride,))
-        self.write_data(bunch, h5group)
-
-        self.i_steps += 1
-
-    def create_data(self, h5group, dims):
-
-        h5group.create_dataset("x",  dims, compression="gzip", compression_opts=9)
-        h5group.create_dataset("xp", dims, compression="gzip", compression_opts=9)
-        h5group.create_dataset("y",  dims, compression="gzip", compression_opts=9)
-        h5group.create_dataset("yp", dims, compression="gzip", compression_opts=9)
-        h5group.create_dataset("z",  dims, compression="gzip", compression_opts=9)
-        h5group.create_dataset("delta", dims, compression="gzip", compression_opts=9)
-
-        # Do we need/want this here?
-        h5group.create_dataset("id", dims, dtype=np.int)
-
-        h5group.create_dataset("c", dims)
-
-    def write_data(self, bunch, h5group):
-
-        resorting_indices = np.argsort(bunch.id)[::self.stride]
-
-        h5group["x"][:]  = bunch.x[resorting_indices]
-        h5group["xp"][:] = bunch.xp[resorting_indices]
-        h5group["y"][:]  = bunch.y[resorting_indices]
-        h5group["yp"][:] = bunch.yp[resorting_indices]
-        h5group["z"][:]  = bunch.z[resorting_indices]
-        h5group["delta"][:] = bunch.delta[resorting_indices]
-
-        # Do we need/want this here?
-        h5group["id"][:] = bunch.id[resorting_indices]
-
-        h5group["c"][:] = self.z0
-
-    def close(self):
-        self.h5file.close()
->>>>>>> ce54f510
+        self.h5file.close()