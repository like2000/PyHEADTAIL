'''
@author: Kevin Li, Danilo Quartullo

'''

import numpy as np

import os
import sys
import subprocess

from distutils.core import setup
from distutils.extension import Extension
from Cython.Distutils import build_ext
from Cython.Build import cythonize

# Remember that you have to launch this setup.py script from console with the 
# exact following syntax "python setup.py cleanall build_ext --inplace"

args = sys.argv[1:]

# Make a `cleanall` rule to get rid of previously created cython files

if "cleanall" in args:
    print "Deleting cython files..."
    if "lin" in sys.platform:
        subprocess.Popen("rm -rf build", shell = True, executable = "/bin/bash")
        subprocess.Popen("rm -rf cython_functions/*.c", shell = True, executable = "/bin/bash")
        subprocess.Popen("rm -rf cython_functions/*.so", shell = True, executable = "/bin/bash")
        sys.argv[1] = "clean"
    elif "win" in sys.platform:
        os.system('rd /s/q '+ os.getcwd() +'\\build')
        os.system('del /s/q '+ os.getcwd() +'\\cython_functions\\*.c')
        os.system('del /s/q '+ os.getcwd() +'\\cython_functions\\*.html')
        os.system('del /s/q '+ os.getcwd() +'\\cython_functions\\*.pyd')
        sys.argv[1] = "clean"
    else:
        print "You have not a Windows or Linux operating system. Aborting..."
        sys.exit()

# We want to always use build_ext --inplace

if args.count("build_ext") > 0 and args.count("--inplace") == 0:
    sys.argv.insert(sys.argv.index("build_ext") + 1, "--inplace")

# Set up extension and build

cy_ext = [
        Extension("cython_functions.stats",
                 ["cython_functions/stats.pyx"],
                 include_dirs=[np.get_include()], library_dirs=[], libraries=["m"],
                 #extra_compile_args=["-g"],
                 #extra_link_args=["-g"],
                 ),
        Extension("cython_functions.histogram",
                 ["cython_functions/histogram.pyx"],
                 include_dirs=[np.get_include()], library_dirs=[], libraries=["m"],
                extra_compile_args=['-fopenmp'],
                extra_link_args=['-fopenmp']
                 )  
        ]

cy_ext_options = {"compiler_directives": {"profile": True}, "annotate": True}

setup(cmdclass={'build_ext': build_ext},
<<<<<<< HEAD
      ext_modules=cythonize(cy_ext, **cy_ext_options),)
=======
      ext_modules=cythonize(cy_ext, **cy_ext_options))

>>>>>>> caff70f5
<|MERGE_RESOLUTION|>--- conflicted
+++ resolved
@@ -63,9 +63,4 @@
 cy_ext_options = {"compiler_directives": {"profile": True}, "annotate": True}
 
 setup(cmdclass={'build_ext': build_ext},
-<<<<<<< HEAD
-      ext_modules=cythonize(cy_ext, **cy_ext_options),)
-=======
-      ext_modules=cythonize(cy_ext, **cy_ext_options))
-
->>>>>>> caff70f5
+      ext_modules=cythonize(cy_ext, **cy_ext_options))