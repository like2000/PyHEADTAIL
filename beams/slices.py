'''
**Module to compute longitudinal beam slicing**

:Authors: **Hannes Bartosik**, **Kevin Li**, **Michael Schenk**, **Danilo Quartullo**, **Alexandre Lasheen**
'''

from __future__ import division
import numpy as np
from random import sample
from scipy.constants import c
from numpy.fft import rfft, rfftfreq
from scipy import ndimage
from scipy.optimize import curve_fit
<<<<<<< HEAD
import warnings

=======
>>>>>>> ce54f510


class Slices(object):
    '''
    *Slices class that controls longitudinal discretisation of a Beam. This
    include the Beam profiling (including computation of Beam spectrum,
    derivative, and profile fitting) and the computation of statistics per
    slice.*
    '''
    
    def __init__(self, Beam, n_slices, n_sigma = None, cut_left = None, 
                 cut_right = None, cuts_coord = 'tau', slicing_coord = 'tau', 
                 mode = 'const_space', statistics_option = 'off', fit_option = 'off', slice_immediately = 'off'):
        
        #: *Copy (reference) of the beam to be sliced (from Beam)*
        self.Beam = Beam
        
        #: *Number of slices*
        self.n_slices = n_slices
        
        #: | *Slicing computation mode*
        #: | *The options are: 'const_space' (default), 'const_space_hist' and 
        #: 'const_charge'.*
        self.mode = mode
        
        #: *Left edge of the slicing (is an optional input, in case you use
        #: the 'const_space' mode, a default value will be set if no value is 
        #: given).*
        self.cut_left = cut_left
        
        #: *Right edge of the slicing (is an optional input, in case you use
        #: the 'const_space' mode, a default value will be set if no value is 
        #: given).*
        self.cut_right = cut_right
        
        #: *Optional input parameters, corresponding to the number of*
        #: :math:`\sigma_{RMS}` *of the Beam to slice (this will overwrite
        #: any input of cut_left and cut_right).*
        self.n_sigma = n_sigma
        
        #: | *Type of coordinates in which the cuts are given.*
        #: | *The options are: 'tau' (default), 'theta', 'z'.*
        self.cuts_coord = cuts_coord
        
        #: | *Type of coordinates in which the slicing is done.*
        #: | *The options are: 'tau' (default), 'theta', 'z'.*
        self.slicing_coord = slicing_coord
        
        if (self.slicing_coord is not 'tau') and (self.slicing_coord is not 'z') and (self.slicing_coord is not 'theta') :
            raise RuntimeError('The slicing_coord is not recognized')
        
        #: *Number of macroparticles per slice (~profile).*
        self.n_macroparticles = np.zeros(n_slices)
        
        #: *Edges positions of the slicing*
        self.edges = np.zeros(n_slices + 1)
        
        #: *Center of the bins*
        self.bins_centers = np.zeros(n_slices)
        
        # Pre-processing the slicing edges
        self.set_longitudinal_cuts()
        
        #: *Compute statistics option allows to compute mean_theta, mean_dE, 
        #: sigma_theta and sigma_dE properties each turn.*
        self.statistics_option = statistics_option
        
        if self.statistics_option is 'on' and self.mode is 'const_space_hist':
            raise RuntimeError('Slice compute statistics does not work with \
                                the const_space_hist mode !')
        elif self.statistics_option is 'on':
            #: *Average theta position of the particles in each slice (needs 
            #: the compute_statistics_option to be 'on').*
            self.mean_theta = np.zeros(n_slices)
            #: *Average dE position of the particles in each slice (needs 
            #: the compute_statistics_option to be 'on').*
            self.mean_dE = np.zeros(n_slices)
            #: *RMS theta position of the particles in each slice (needs 
            #: the compute_statistics_option to be 'on').*
            self.sigma_theta = np.zeros(n_slices)
            #: *RMS dE position of the particles in each slice (needs 
            #: the compute_statistics_option to be 'on').*
            self.sigma_dE = np.zeros(n_slices)
            #: *RMS dE position of the particles in each slice (needs 
            #: the compute_statistics_option to be 'on').*
            self.eps_rms_l = np.zeros(n_slices)
        
        #: *Fit option allows to fit the Beam profile, with the options
        #: 'off' (default), 'gaussian'.*
        self.fit_option = fit_option
        
        #: *Beam spectrum (arbitrary units)*
        self.beam_spectrum = 0
        
        #: *Frequency array corresponding to the beam spectrum in [Hz]*
        self.beam_spectrum_freq = 0
        
        if self.mode is not 'const_charge' and self.fit_option is 'gaussian':    
            #: *Beam length with a gaussian fit (needs fit_option to be 
            #: 'gaussian' defined as* :math:`\tau_{gauss} = 4\sigma`)
            self.bl_gauss = 0
            #: *Beam position with a gaussian fit (needs fit_option to be 
            #: 'gaussian')*
            self.bp_gauss = 0
            #: *Gaussian parameters list obtained from fit*
            self.pfit_gauss = 0
                  
        # Use of track in order to pre-process the slicing at injection
        if slice_immediately == 'on':
            self.track(self.Beam)
          
        
    def sort_particles(self):
        '''
        *Sort the particles with respect to their longitudinal position.*
        '''
        
        if (self.slicing_coord is 'tau') or (self.slicing_coord is 'theta'):
            argsorted = np.argsort(self.Beam.theta)
        elif self.slicing_coord is 'z':
            argsorted = np.argsort(self.Beam.z)
                    
        self.Beam.theta = self.Beam.theta.take(argsorted)
        self.Beam.dE = self.Beam.dE.take(argsorted)
        self.Beam.id = self.Beam.id.take(argsorted)
        

<<<<<<< HEAD
    def set_longitudinal_cuts(self):
        '''
        *Method to set the self.cut_left and self.cut_right properties. This is
        done as a pre-processing if the mode is set to 'const_space', for
        'const_charge' this is calculated each turn.*
        
        *The frame is defined by :math:`n\sigma_{RMS}` or manually by the user.
        If not, a default frame consisting of taking the whole bunch +5% of the 
        maximum distance between two particles in the bunch will be taken
        in each side of the frame.*
        '''

        
        if self.mode is not 'const_charge':
            if self.cut_left is None and self.cut_right is None:
                if self.n_sigma is None:
                    self.sort_particles()
                    self.cut_left = self.beam_coordinates[0] - 0.05*(self.beam_coordinates[-1] - self.beam_coordinates[0])
                    self.cut_right = self.beam_coordinates[-1] + 0.05*(self.beam_coordinates[-1] - self.beam_coordinates[0])
                else:
                    mean_beam_coordinates = np.mean(self.beam_coordinates)
                    sigma_beam_coordinates = np.std(self.beam_coordinates)
                    self.cut_left = mean_beam_coordinates - self.n_sigma * sigma_beam_coordinates / 2
                    self.cut_right = mean_beam_coordinates + self.n_sigma * sigma_beam_coordinates / 2
            else:
                self.cut_left = self.convert_coordinates(self.cut_left, self.cuts_coord, self.slicing_coord)
                self.cut_right = self.convert_coordinates(self.cut_right, self.cuts_coord, self.slicing_coord)
            self.edges = np.linspace(self.cut_left, self.cut_right, self.n_slices + 1)
            self.bins_centers = (self.edges[:-1] + self.edges[1:]) / 2
            
        else:
                mean_beam_coordinates = np.mean(self.beam_coordinates)
                sigma_beam_coordinates = np.std(self.beam_coordinates)
                self.cut_left = mean_beam_coordinates - self.n_sigma * sigma_beam_coordinates / 2
                self.cut_right = mean_beam_coordinates + self.n_sigma * sigma_beam_coordinates / 2


    def slice_constant_space(self):
        '''
        *Constant space slicing. This method consist in slicing a fixed frame
        (which length is determined in the beginning of the simulation) with
        bins of constant size. Each turn, the particles are sorted with respect
        to their longitudinal position and counted in each bin. This allows
        also to calculate the statistics of the particles for each bin (if 
        statistics_option is 'on') and fit the profile (e.g. Gaussian).*
        
        *Be careful that because the frame is not changing, a bunch with
        increasing bunch length might not be sliced properly as part of it
        might be out of the frame.*
        '''

        self.sort_particles()
        
        first_index_in_bin = np.searchsorted(self.beam_coordinates, self.edges)
            
        self.n_macroparticles = np.diff(first_index_in_bin)
        

    def slice_constant_space_histogram(self):
        '''
        *Constant space slicing with the built-in numpy histogram function,
        with a constant frame. This gives the same profile as the 
        slice_constant_space method, but no compute statistics possibilities
        (the index of the particles is needed).*
        
        *This method is faster than the classic slice_constant_space method 
        for high number of particles (~1e6).*
        '''
        
        self.n_macroparticles = np.histogram(self.beam_coordinates, self.edges)[0]
 
        
    def slice_constant_charge(self):
        '''
        *Constant charge slicing. This method consist in slicing with varying
        bin sizes that adapts in order to have the same number of particles
        in each bin*
         
        *Must be updated in order to take into account potential losses (in order
        for the frame size not to diverge).*
        '''
         
        self.set_longitudinal_cuts()
         
        # 1. n_macroparticles - distribute macroparticles uniformly along slices.
        # Must be integer. Distribute remaining particles randomly among slices with indices 'ix'.
        n_cut_left = 0 # number of particles cut left, to be adapted for losses
        n_cut_right = 0 # number of particles cut right, to be adapted for losses
           
        q0 = self.Beam.n_macroparticles - n_cut_right - n_cut_left
          
        ix = sample(range(self.n_slices), q0 % self.n_slices)
        self.n_macroparticles = (q0 // self.n_slices) * np.ones(self.n_slices)
        self.n_macroparticles[ix] += 1
         
        # 2. edges
        # Get indices of the particles defining the bin edges
        n_macroparticles_all = np.hstack((n_cut_left, self.n_macroparticles, n_cut_right))
        first_index_in_bin = np.cumsum(n_macroparticles_all)
        first_particle_index_in_slice = first_index_in_bin[:-1]
        first_particle_index_in_slice = (first_particle_index_in_slice).astype(int)
          
        self.edges[1:-1] = (self.beam_coordinates[(first_particle_index_in_slice - 1)[1:-1]] + 
                            self.beam_coordinates[first_particle_index_in_slice[1:-1]]) / 2
        self.edges[0], self.edges[-1] = self.cut_left, self.cut_right
        self.bins_centers = (self.edges[:-1] + self.edges[1:]) / 2
        
        
    def track(self, Beam):
        '''
        *Track method in order to update the slicing along with the tracker.
        This will update the beam properties (bunch length obtained from the
        fit, etc.).*
        '''
        
        if self.mode == 'const_charge':
            self.slice_constant_charge()
        elif self.mode == 'const_space':
            self.slice_constant_space()
        elif self.mode == 'const_space_hist':
            self.slice_constant_space_histogram()
        else:
            raise RuntimeError('Choose one proper slicing mode!')
        
        if self.fit_option is 'gaussian':
            self.gaussian_fit()
            self.Beam.bl_gauss = self.convert_coordinates(self.bl_gauss, self.slicing_coord, 'theta')
            self.Beam.bp_gauss = self.convert_coordinates(self.bp_gauss, self.slicing_coord, 'theta')
           
        if self.statistics_option is 'on':
            self.compute_statistics()
        
        
    def gaussian_fit(self):
        '''
        *Gaussian fit of the profile, in order to get the bunch length and
        position.*
        '''
            
        if self.bl_gauss is 0 and self.bp_gauss is 0:
            p0 = [max(self.n_macroparticles), np.mean(self.beam_coordinates), np.std(self.beam_coordinates)]
        else:
            p0 = [max(self.n_macroparticles), self.bp_gauss, self.bl_gauss/4]
                                                                
        self.pfit_gauss = curve_fit(gauss, self.bins_centers, self.n_macroparticles, p0)[0] 
        self.bl_gauss = 4 * abs(self.pfit_gauss[2]) 
        self.bp_gauss = abs(self.pfit_gauss[1])
        
        
        
    def fwhm(self):
        '''
        * Computation of the bunch length and position from the FWHM
        assuming Gaussian line density.*
        '''

        half_max = 0.5 * self.n_macroparticles.max()
        time_resolution = self.bins_centers[1]-self.bins_centers[0]    
        # First aproximation for the half maximum values
        taux = np.where(self.n_macroparticles>=half_max)
        taux1 = taux[0][0]
        taux2 = taux[0][-1]
        # Interpolation of the time where the line density is half the maximun
        t1 = self.bins_centers[taux1] - (self.n_macroparticles[taux1]-half_max)/(self.n_macroparticles[taux1]-self.n_macroparticles[taux1-1]) * time_resolution
        t2 = self.bins_centers[taux2] + (self.n_macroparticles[taux2]-half_max)/(self.n_macroparticles[taux2]-self.n_macroparticles[taux2+1]) * time_resolution
        
        self.bl_fwhm = 4 * (t2-t1)/ (2 * np.sqrt(2 * np.log(2)))
        self.bp_fwhm = (t1+t2)/2
=======
    def __init__(self, Beam, n_slices, n_sigma = None, cut_left = None, 
                 cut_right = None, cuts_coord = 'tau', slicing_coord = 'tau', 
                 mode = 'const_space', statistics_option = 'off', fit_option = 'off'):
        
        #: *Copy (reference) of the beam to be sliced (from Beam)*
        self.Beam = Beam
        
        #: *Number of slices*
        self.n_slices = n_slices
        
        #: | *Slicing computation mode*
        #: | *The options are: 'const_space' (default), 'const_charge'.*
        self.mode = mode
        
        #: *Left edge of the slicing (is an optionnal input, in case you use
        #: the 'const_space' mode, a default value will be set if no value is 
        #: given).*
        self.cut_left = cut_left
        
        #: *Right edge of the slicing (is an optionnal input, in case you use
        #: the 'const_space' mode, a default value will be set if no value is 
        #: given).*
        self.cut_right = cut_right
        
        #: *Optionnal input parameters, corresponding to the number of*
        #: :math:`\sigma_{RMS}` *of the Beam to slice (this will overwrite
        #: any input of cut_left and cut_right).*
        self.n_sigma = n_sigma
        
        #: | *Type of coordinates in which the cuts are given.*
        #: | *The options are: 'tau' (default), 'theta', 'z'.*
        self.cuts_coord = cuts_coord
        
        #: | *Type of coordinates in which the slicing is done.*
        #: | *The options are: 'tau' (default), 'theta', 'z'.*
        self.slicing_coord = slicing_coord
        
        if (self.slicing_coord is not 'tau') and (self.slicing_coord is not 'z') and (self.slicing_coord is not 'theta') :
            raise RuntimeError('The slicing_coord is not recognized')
        
        #: *Number of macroparticles per slice (~profile).*
        self.n_macroparticles = np.zeros(n_slices)
        
        #: *Edges positions of the slicing*
        self.edges = np.zeros(n_slices + 1)
        
        #: *Center of the bins*
        self.bins_centers = np.zeros(n_slices)
        
        # Pre-processing the slicing edges
        self.set_longitudinal_cuts()
        
        #: *Compute statistics option allows to compute mean_theta, mean_dE, 
        #: sigma_theta and sigma_dE properties each turn.*
        self.statistics_option = statistics_option
        
        if self.statistics_option is 'on' and self.mode is 'const_space_hist':
            raise RuntimeError('Slice compute statistics does not work with \
                                the const_space_hist mode !')
        elif self.statistics_option is 'on':
            #: *Average theta position of the particles in each slice (needs 
            #: the compute_statistics_option to be 'on').*
            self.mean_theta = np.zeros(n_slices)
            #: *Average dE position of the particles in each slice (needs 
            #: the compute_statistics_option to be 'on').*
            self.mean_dE = np.zeros(n_slices)
            #: *RMS theta position of the particles in each slice (needs 
            #: the compute_statistics_option to be 'on').*
            self.sigma_theta = np.zeros(n_slices)
            #: *RMS dE position of the particles in each slice (needs 
            #: the compute_statistics_option to be 'on').*
            self.sigma_dE = np.zeros(n_slices)
            #: *RMS dE position of the particles in each slice (needs 
            #: the compute_statistics_option to be 'on').*
            self.eps_rms_l = np.zeros(n_slices)
            
        #: *Fit option allows to fit the Beam profile, with the options
        #: 'off' (default), 'gaussian'.*
        self.fit_option = fit_option
        
        #: *Beam spectrum (arbitrary units)*
        self.beam_spectrum = 0
        
        #: *Frequency array corresponding to the beam spectrum in [Hz]*
        self.beam_spectrum_freq = 0
        
        if self.mode is not 'const_charge' and self.fit_option is 'gaussian':    
            #: *Beam length with a gaussian fit (needs fit_option to be 
            #: 'gaussian' defined as* :math:`\tau_{gauss} = 4\sigma`)
            self.bl_gauss = 0
            #: *Beam position with a gaussian fit (needs fit_option to be 
            #: 'gaussian')*
            self.bp_gauss = 0
            #: *Gaussian parameters list obtained from fit*
            self.pfit_gauss = 0
                    
        # Use of track in order to pre-process the slicing at injection
#         self.track(self.Beam)
        
        
    def sort_particles(self):
        '''
        *Sort the particles with respect to their longitudinal position.*
        '''
        
        if (self.slicing_coord is 'tau') or (self.slicing_coord is 'theta'):
            argsorted = np.argsort(self.Beam.theta)
        elif self.slicing_coord is 'z':
            argsorted = np.argsort(self.Beam.z)
                    
        self.Beam.theta = self.Beam.theta.take(argsorted)
        self.Beam.dE = self.Beam.dE.take(argsorted)
        self.Beam.id = self.Beam.id.take(argsorted)
        

    def set_longitudinal_cuts(self):
        '''
        *Method to set the self.cut_left and self.cut_right properties. This is
        done as a pre-processing if the mode is set to 'const_space', for
        'const_charge' this is calculated each turn.*
        
        *The frame is defined by :math:`n\sigma_{RMS}` or manually by the user.
        If not, a default frame consisting of taking the whole bunch +5% of the 
        maximum distance between two particles in the bunch will be taken
        in each side of the frame.*
        '''

        
        if self.mode is not 'const_charge':
            if self.cut_left is None and self.cut_right is None:
                if self.n_sigma is None:
                    self.sort_particles()
                    self.cut_left = self.beam_coordinates[0] - 0.05*(self.beam_coordinates[-1] - self.beam_coordinates[0])
                    self.cut_right = self.beam_coordinates[-1] + 0.05*(self.beam_coordinates[-1] - self.beam_coordinates[0])
                else:
                    mean_beam_coordinates = np.mean(self.beam_coordinates)
                    sigma_beam_coordinates = np.std(self.beam_coordinates)
                    self.cut_left = mean_beam_coordinates - self.n_sigma * sigma_beam_coordinates / 2
                    self.cut_right = mean_beam_coordinates + self.n_sigma * sigma_beam_coordinates / 2
            else:
                self.cut_left = self.convert_coordinates(self.cut_left, self.cuts_coord, self.slicing_coord)
                self.cut_right = self.convert_coordinates(self.cut_right, self.cuts_coord, self.slicing_coord)
            self.edges = np.linspace(self.cut_left, self.cut_right, self.n_slices + 1)
            self.bins_centers = (self.edges[:-1] + self.edges[1:]) / 2
            
        else:
                mean_beam_coordinates = np.mean(self.beam_coordinates)
                sigma_beam_coordinates = np.std(self.beam_coordinates)
                self.cut_left = mean_beam_coordinates - self.n_sigma * sigma_beam_coordinates / 2
                self.cut_right = mean_beam_coordinates + self.n_sigma * sigma_beam_coordinates / 2


    def slice_constant_space(self):
        '''
        *Constant space slicing. This method consist in slicing a fixed frame
        (which length is determined in the beginning of the simulation) with
        bins of constant size. Each turn, the particles are sorted with respect
        to their longitudinal position and counted in each bin. This allows
        also to calculate the statistics of the particles for each bin (if 
        statistics_option is 'on') and fit the profile (e.g. Gaussian).*
        
        *Be careful that because the frame is not changing, a bunch with
        increasing bunch length might not be sliced properly as part of it
        might be out of the frame.*
        '''

        self.sort_particles()
        
        first_index_in_bin = np.searchsorted(self.beam_coordinates, self.edges)
            
        self.n_macroparticles = np.diff(first_index_in_bin)
        

    def slice_constant_space_histogram(self):
        '''
        *Constant space slicing with the built-in numpy histogram function,
        with a constant frame. This gives the same profile as the 
        slice_constant_space method, but no compute statistics possibilities
        (the index of the particles is needed).*
        
        *This method is faster than the classic slice_constant_space method 
        for high number of particles (~1e6).*
        '''
        
        self.n_macroparticles = np.histogram(self.beam_coordinates, self.edges)[0]
 
        
    def slice_constant_charge(self):
        '''
        *Constant charge slicing. This method consist in slicing with varying
        bin sizes that adapts in order to have the same number of particles
        in each bin*
         
        *Must be updated in order to take into account potential losses (in order
        for the frame size not to diverge).*
        '''
         
        self.set_longitudinal_cuts()
         
        # 1. n_macroparticles - distribute macroparticles uniformly along slices.
        # Must be integer. Distribute remaining particles randomly among slices with indices 'ix'.
        n_cut_left = 0 # number of particles cut left, to be adapted for losses
        n_cut_right = 0 # number of particles cut right, to be adapted for losses
           
        q0 = self.Beam.n_macroparticles - n_cut_right - n_cut_left
          
        ix = sample(range(self.n_slices), q0 % self.n_slices)
        self.n_macroparticles = (q0 // self.n_slices) * np.ones(self.n_slices)
        self.n_macroparticles[ix] += 1
         
        # 2. edges
        # Get indices of the particles defining the bin edges
        n_macroparticles_all = np.hstack((n_cut_left, self.n_macroparticles, n_cut_right))
        first_index_in_bin = np.cumsum(n_macroparticles_all)
        first_particle_index_in_slice = first_index_in_bin[:-1]
        first_particle_index_in_slice = (first_particle_index_in_slice).astype(int)
          
        self.edges[1:-1] = (self.beam_coordinates[(first_particle_index_in_slice - 1)[1:-1]] + 
                            self.beam_coordinates[first_particle_index_in_slice[1:-1]]) / 2
        self.edges[0], self.edges[-1] = self.cut_left, self.cut_right
        self.bins_centers = (self.edges[:-1] + self.edges[1:]) / 2
        
        
    def track(self, Beam):
        '''
        *Track method in order to update the slicing along with the tracker.
        This will update the beam properties (bunch length obtained from the
        fit, etc.).*
        '''

        if self.mode == 'const_charge':
            self.slice_constant_charge()
        elif self.mode == 'const_space':
            self.slice_constant_space()
        elif self.mode == 'const_space_hist':
            self.slice_constant_space_histogram()
        else:
            raise RuntimeError('Choose one proper slicing mode!')
        
        if self.fit_option is 'gaussian':
            self.gaussian_fit()
            self.Beam.bl_gauss = self.convert_coordinates(self.bl_gauss, self.slicing_coord, 'theta')
            self.Beam.bp_gauss = self.convert_coordinates(self.bp_gauss, self.slicing_coord, 'theta')
            
        if self.statistics_option is 'on':
            self.compute_statistics()
        
        
    def gaussian_fit(self):
        '''
        *Gaussian fit of the profile, in order to get the bunch length and
        position.*
        '''
            
        if self.bl_gauss == 0 and self.bp_gauss == 0:
            p0 = [max(self.n_macroparticles), np.mean(self.beam_coordinates), np.std(self.beam_coordinates)]
        else:
            p0 = [max(self.n_macroparticles), self.bp_gauss, self.bl_gauss/4]
                                                                
        self.pfit_gauss = curve_fit(gauss, self.bins_centers, self.n_macroparticles, p0)[0] 
        self.bl_gauss = 4 * abs(self.pfit_gauss[2]) 
        self.bp_gauss = abs(self.pfit_gauss[1])
>>>>>>> ce54f510

    
    
    def beam_spectrum_generation(self, n_sampling_fft, filter_option = None, only_rfft = False):
        '''
        *Beam spectrum calculation, to be extended (normalized profile, different
        coordinates, etc.)*
        '''
        
        time_step = self.convert_coordinates(self.bins_centers[1] - self.bins_centers[0], self.slicing_coord, 'tau')
        self.beam_spectrum_freq = rfftfreq(n_sampling_fft, time_step)
        
        if not only_rfft:
            self.beam_spectrum = rfft(self.n_macroparticles, n_sampling_fft)
<<<<<<< HEAD
=======
        
>>>>>>> ce54f510
             
     
     
    def beam_profile_derivative(self, mode = 'gradient', coord = 'theta'):      
        ''' 
        *The input is one of the two available methods for differentiating
        a function. The two outputs are the coordinate step and the discrete
        derivative of the Beam profile respectively.*
        '''
            
        x = self.bins_centers
        dist_centers = x[1] - x[0]
            
        if mode is 'filter1d':
            derivative = ndimage.gaussian_filter1d(self.n_macroparticles, sigma=1, 
                                                   order=1, mode='wrap') / dist_centers
        elif mode is 'gradient':
            derivative = np.gradient(self.n_macroparticles, dist_centers)
        else:
            raise RuntimeError('Option for derivative is not recognized.')
            
#         elif mode is 'butterworth_filter':
#             pass
             
        return x, derivative
    
    
    def compute_statistics(self):
        '''
        *Compute statistics of each slice (average position of the particles
<<<<<<< HEAD
        in a slice and sigma_rms. Notice that empty slices will
        result with NaN values for the statistics but that doesn't cause any
        problem.*
        
        *Improvement is needed in order to include losses, and link with 
        transverse statistics calculation.*
        '''
        warnings.filterwarnings("ignore")
=======
        in a slice and sigma_rms.*
        
        *Improvement is needed in order to include losses, and link with 
        transverse statistics calculation. Be also careful that empty slices will
        result with NaN values for the statistics.*
        '''
        
>>>>>>> ce54f510
        index = np.cumsum(np.append(0, self.n_macroparticles))

        for i in xrange(self.n_slices):
           
            theta  = self.Beam.theta[index[i]:index[i + 1]]
            dE = self.Beam.dE[index[i]:index[i + 1]]

            self.mean_theta[i] = np.mean(theta)
            self.mean_dE[i] = np.mean(dE)

            self.sigma_theta[i] = np.std(theta)
            self.sigma_dE[i] = np.std(dE)

            self.eps_rms_l[i] = np.pi * self.sigma_dE[i] * self.sigma_theta[i] \
                                * self.Beam.ring_radius / (self.Beam.beta_r * c)
<<<<<<< HEAD
        warnings.filterwarnings("always")
=======
>>>>>>> ce54f510
                                
                                
    def convert_coordinates(self, value, input_coord_type, output_coord_type):
        '''
        *Method to convert a value from one input_coord_type to an output_coord_type.*
        '''
        
        if input_coord_type is output_coord_type:
            return value
        
        if input_coord_type is 'tau':
            if output_coord_type is 'theta':
                return value / (self.Beam.ring_radius / (self.Beam.beta_r * c))
            elif output_coord_type is 'z':
                return  - value * (self.Beam.beta_r * c)
        elif input_coord_type is 'theta':
            if output_coord_type is 'tau':
                return value * self.Beam.ring_radius / (self.Beam.beta_r * c)
            elif output_coord_type is 'z':
                return - value * self.Beam.ring_radius
        elif input_coord_type is 'z':
            if output_coord_type is 'theta':
                return - value / self.Beam.ring_radius
            elif output_coord_type is 'tau':
                return  - value / (self.Beam.beta_r * c)
            
    @property
    def beam_coordinates(self):
        '''
        *Returns the beam coordinates according to the slicing_coord option.*
        '''
        if self.slicing_coord is 'tau':
            return self.Beam.tau
        elif self.slicing_coord is 'theta':
            return self.Beam.theta
        elif self.slicing_coord is 'z':
            return self.Beam.z


def gauss(x, *p):
    '''
    *Defined as:*
    
    .. math:: A \, e^{\\frac{\\left(x-x_0\\right)^2}{2\\sigma_x^2}}
    
    '''
    
    A, x0, sx = p
    return A*np.exp(-(x-x0)**2/2./sx**2) 
    
        <|MERGE_RESOLUTION|>--- conflicted
+++ resolved
@@ -11,11 +11,6 @@
 from numpy.fft import rfft, rfftfreq
 from scipy import ndimage
 from scipy.optimize import curve_fit
-<<<<<<< HEAD
-import warnings
-
-=======
->>>>>>> ce54f510
 
 
 class Slices(object):
@@ -25,10 +20,10 @@
     derivative, and profile fitting) and the computation of statistics per
     slice.*
     '''
-    
+
     def __init__(self, Beam, n_slices, n_sigma = None, cut_left = None, 
                  cut_right = None, cuts_coord = 'tau', slicing_coord = 'tau', 
-                 mode = 'const_space', statistics_option = 'off', fit_option = 'off', slice_immediately = 'off'):
+                 mode = 'const_space', statistics_option = 'off', fit_option = 'off'):
         
         #: *Copy (reference) of the beam to be sliced (from Beam)*
         self.Beam = Beam
@@ -37,21 +32,20 @@
         self.n_slices = n_slices
         
         #: | *Slicing computation mode*
-        #: | *The options are: 'const_space' (default), 'const_space_hist' and 
-        #: 'const_charge'.*
+        #: | *The options are: 'const_space' (default), 'const_charge'.*
         self.mode = mode
         
-        #: *Left edge of the slicing (is an optional input, in case you use
+        #: *Left edge of the slicing (is an optionnal input, in case you use
         #: the 'const_space' mode, a default value will be set if no value is 
         #: given).*
         self.cut_left = cut_left
         
-        #: *Right edge of the slicing (is an optional input, in case you use
+        #: *Right edge of the slicing (is an optionnal input, in case you use
         #: the 'const_space' mode, a default value will be set if no value is 
         #: given).*
         self.cut_right = cut_right
         
-        #: *Optional input parameters, corresponding to the number of*
+        #: *Optionnal input parameters, corresponding to the number of*
         #: :math:`\sigma_{RMS}` *of the Beam to slice (this will overwrite
         #: any input of cut_left and cut_right).*
         self.n_sigma = n_sigma
@@ -102,7 +96,7 @@
             #: *RMS dE position of the particles in each slice (needs 
             #: the compute_statistics_option to be 'on').*
             self.eps_rms_l = np.zeros(n_slices)
-        
+            
         #: *Fit option allows to fit the Beam profile, with the options
         #: 'off' (default), 'gaussian'.*
         self.fit_option = fit_option
@@ -122,11 +116,10 @@
             self.bp_gauss = 0
             #: *Gaussian parameters list obtained from fit*
             self.pfit_gauss = 0
-                  
+                    
         # Use of track in order to pre-process the slicing at injection
-        if slice_immediately == 'on':
-            self.track(self.Beam)
-          
+#         self.track(self.Beam)
+        
         
     def sort_particles(self):
         '''
@@ -143,7 +136,6 @@
         self.Beam.id = self.Beam.id.take(argsorted)
         
 
-<<<<<<< HEAD
     def set_longitudinal_cuts(self):
         '''
         *Method to set the self.cut_left and self.cut_right properties. This is
@@ -258,7 +250,7 @@
         This will update the beam properties (bunch length obtained from the
         fit, etc.).*
         '''
-        
+
         if self.mode == 'const_charge':
             self.slice_constant_charge()
         elif self.mode == 'const_space':
@@ -272,290 +264,6 @@
             self.gaussian_fit()
             self.Beam.bl_gauss = self.convert_coordinates(self.bl_gauss, self.slicing_coord, 'theta')
             self.Beam.bp_gauss = self.convert_coordinates(self.bp_gauss, self.slicing_coord, 'theta')
-           
-        if self.statistics_option is 'on':
-            self.compute_statistics()
-        
-        
-    def gaussian_fit(self):
-        '''
-        *Gaussian fit of the profile, in order to get the bunch length and
-        position.*
-        '''
-            
-        if self.bl_gauss is 0 and self.bp_gauss is 0:
-            p0 = [max(self.n_macroparticles), np.mean(self.beam_coordinates), np.std(self.beam_coordinates)]
-        else:
-            p0 = [max(self.n_macroparticles), self.bp_gauss, self.bl_gauss/4]
-                                                                
-        self.pfit_gauss = curve_fit(gauss, self.bins_centers, self.n_macroparticles, p0)[0] 
-        self.bl_gauss = 4 * abs(self.pfit_gauss[2]) 
-        self.bp_gauss = abs(self.pfit_gauss[1])
-        
-        
-        
-    def fwhm(self):
-        '''
-        * Computation of the bunch length and position from the FWHM
-        assuming Gaussian line density.*
-        '''
-
-        half_max = 0.5 * self.n_macroparticles.max()
-        time_resolution = self.bins_centers[1]-self.bins_centers[0]    
-        # First aproximation for the half maximum values
-        taux = np.where(self.n_macroparticles>=half_max)
-        taux1 = taux[0][0]
-        taux2 = taux[0][-1]
-        # Interpolation of the time where the line density is half the maximun
-        t1 = self.bins_centers[taux1] - (self.n_macroparticles[taux1]-half_max)/(self.n_macroparticles[taux1]-self.n_macroparticles[taux1-1]) * time_resolution
-        t2 = self.bins_centers[taux2] + (self.n_macroparticles[taux2]-half_max)/(self.n_macroparticles[taux2]-self.n_macroparticles[taux2+1]) * time_resolution
-        
-        self.bl_fwhm = 4 * (t2-t1)/ (2 * np.sqrt(2 * np.log(2)))
-        self.bp_fwhm = (t1+t2)/2
-=======
-    def __init__(self, Beam, n_slices, n_sigma = None, cut_left = None, 
-                 cut_right = None, cuts_coord = 'tau', slicing_coord = 'tau', 
-                 mode = 'const_space', statistics_option = 'off', fit_option = 'off'):
-        
-        #: *Copy (reference) of the beam to be sliced (from Beam)*
-        self.Beam = Beam
-        
-        #: *Number of slices*
-        self.n_slices = n_slices
-        
-        #: | *Slicing computation mode*
-        #: | *The options are: 'const_space' (default), 'const_charge'.*
-        self.mode = mode
-        
-        #: *Left edge of the slicing (is an optionnal input, in case you use
-        #: the 'const_space' mode, a default value will be set if no value is 
-        #: given).*
-        self.cut_left = cut_left
-        
-        #: *Right edge of the slicing (is an optionnal input, in case you use
-        #: the 'const_space' mode, a default value will be set if no value is 
-        #: given).*
-        self.cut_right = cut_right
-        
-        #: *Optionnal input parameters, corresponding to the number of*
-        #: :math:`\sigma_{RMS}` *of the Beam to slice (this will overwrite
-        #: any input of cut_left and cut_right).*
-        self.n_sigma = n_sigma
-        
-        #: | *Type of coordinates in which the cuts are given.*
-        #: | *The options are: 'tau' (default), 'theta', 'z'.*
-        self.cuts_coord = cuts_coord
-        
-        #: | *Type of coordinates in which the slicing is done.*
-        #: | *The options are: 'tau' (default), 'theta', 'z'.*
-        self.slicing_coord = slicing_coord
-        
-        if (self.slicing_coord is not 'tau') and (self.slicing_coord is not 'z') and (self.slicing_coord is not 'theta') :
-            raise RuntimeError('The slicing_coord is not recognized')
-        
-        #: *Number of macroparticles per slice (~profile).*
-        self.n_macroparticles = np.zeros(n_slices)
-        
-        #: *Edges positions of the slicing*
-        self.edges = np.zeros(n_slices + 1)
-        
-        #: *Center of the bins*
-        self.bins_centers = np.zeros(n_slices)
-        
-        # Pre-processing the slicing edges
-        self.set_longitudinal_cuts()
-        
-        #: *Compute statistics option allows to compute mean_theta, mean_dE, 
-        #: sigma_theta and sigma_dE properties each turn.*
-        self.statistics_option = statistics_option
-        
-        if self.statistics_option is 'on' and self.mode is 'const_space_hist':
-            raise RuntimeError('Slice compute statistics does not work with \
-                                the const_space_hist mode !')
-        elif self.statistics_option is 'on':
-            #: *Average theta position of the particles in each slice (needs 
-            #: the compute_statistics_option to be 'on').*
-            self.mean_theta = np.zeros(n_slices)
-            #: *Average dE position of the particles in each slice (needs 
-            #: the compute_statistics_option to be 'on').*
-            self.mean_dE = np.zeros(n_slices)
-            #: *RMS theta position of the particles in each slice (needs 
-            #: the compute_statistics_option to be 'on').*
-            self.sigma_theta = np.zeros(n_slices)
-            #: *RMS dE position of the particles in each slice (needs 
-            #: the compute_statistics_option to be 'on').*
-            self.sigma_dE = np.zeros(n_slices)
-            #: *RMS dE position of the particles in each slice (needs 
-            #: the compute_statistics_option to be 'on').*
-            self.eps_rms_l = np.zeros(n_slices)
-            
-        #: *Fit option allows to fit the Beam profile, with the options
-        #: 'off' (default), 'gaussian'.*
-        self.fit_option = fit_option
-        
-        #: *Beam spectrum (arbitrary units)*
-        self.beam_spectrum = 0
-        
-        #: *Frequency array corresponding to the beam spectrum in [Hz]*
-        self.beam_spectrum_freq = 0
-        
-        if self.mode is not 'const_charge' and self.fit_option is 'gaussian':    
-            #: *Beam length with a gaussian fit (needs fit_option to be 
-            #: 'gaussian' defined as* :math:`\tau_{gauss} = 4\sigma`)
-            self.bl_gauss = 0
-            #: *Beam position with a gaussian fit (needs fit_option to be 
-            #: 'gaussian')*
-            self.bp_gauss = 0
-            #: *Gaussian parameters list obtained from fit*
-            self.pfit_gauss = 0
-                    
-        # Use of track in order to pre-process the slicing at injection
-#         self.track(self.Beam)
-        
-        
-    def sort_particles(self):
-        '''
-        *Sort the particles with respect to their longitudinal position.*
-        '''
-        
-        if (self.slicing_coord is 'tau') or (self.slicing_coord is 'theta'):
-            argsorted = np.argsort(self.Beam.theta)
-        elif self.slicing_coord is 'z':
-            argsorted = np.argsort(self.Beam.z)
-                    
-        self.Beam.theta = self.Beam.theta.take(argsorted)
-        self.Beam.dE = self.Beam.dE.take(argsorted)
-        self.Beam.id = self.Beam.id.take(argsorted)
-        
-
-    def set_longitudinal_cuts(self):
-        '''
-        *Method to set the self.cut_left and self.cut_right properties. This is
-        done as a pre-processing if the mode is set to 'const_space', for
-        'const_charge' this is calculated each turn.*
-        
-        *The frame is defined by :math:`n\sigma_{RMS}` or manually by the user.
-        If not, a default frame consisting of taking the whole bunch +5% of the 
-        maximum distance between two particles in the bunch will be taken
-        in each side of the frame.*
-        '''
-
-        
-        if self.mode is not 'const_charge':
-            if self.cut_left is None and self.cut_right is None:
-                if self.n_sigma is None:
-                    self.sort_particles()
-                    self.cut_left = self.beam_coordinates[0] - 0.05*(self.beam_coordinates[-1] - self.beam_coordinates[0])
-                    self.cut_right = self.beam_coordinates[-1] + 0.05*(self.beam_coordinates[-1] - self.beam_coordinates[0])
-                else:
-                    mean_beam_coordinates = np.mean(self.beam_coordinates)
-                    sigma_beam_coordinates = np.std(self.beam_coordinates)
-                    self.cut_left = mean_beam_coordinates - self.n_sigma * sigma_beam_coordinates / 2
-                    self.cut_right = mean_beam_coordinates + self.n_sigma * sigma_beam_coordinates / 2
-            else:
-                self.cut_left = self.convert_coordinates(self.cut_left, self.cuts_coord, self.slicing_coord)
-                self.cut_right = self.convert_coordinates(self.cut_right, self.cuts_coord, self.slicing_coord)
-            self.edges = np.linspace(self.cut_left, self.cut_right, self.n_slices + 1)
-            self.bins_centers = (self.edges[:-1] + self.edges[1:]) / 2
-            
-        else:
-                mean_beam_coordinates = np.mean(self.beam_coordinates)
-                sigma_beam_coordinates = np.std(self.beam_coordinates)
-                self.cut_left = mean_beam_coordinates - self.n_sigma * sigma_beam_coordinates / 2
-                self.cut_right = mean_beam_coordinates + self.n_sigma * sigma_beam_coordinates / 2
-
-
-    def slice_constant_space(self):
-        '''
-        *Constant space slicing. This method consist in slicing a fixed frame
-        (which length is determined in the beginning of the simulation) with
-        bins of constant size. Each turn, the particles are sorted with respect
-        to their longitudinal position and counted in each bin. This allows
-        also to calculate the statistics of the particles for each bin (if 
-        statistics_option is 'on') and fit the profile (e.g. Gaussian).*
-        
-        *Be careful that because the frame is not changing, a bunch with
-        increasing bunch length might not be sliced properly as part of it
-        might be out of the frame.*
-        '''
-
-        self.sort_particles()
-        
-        first_index_in_bin = np.searchsorted(self.beam_coordinates, self.edges)
-            
-        self.n_macroparticles = np.diff(first_index_in_bin)
-        
-
-    def slice_constant_space_histogram(self):
-        '''
-        *Constant space slicing with the built-in numpy histogram function,
-        with a constant frame. This gives the same profile as the 
-        slice_constant_space method, but no compute statistics possibilities
-        (the index of the particles is needed).*
-        
-        *This method is faster than the classic slice_constant_space method 
-        for high number of particles (~1e6).*
-        '''
-        
-        self.n_macroparticles = np.histogram(self.beam_coordinates, self.edges)[0]
- 
-        
-    def slice_constant_charge(self):
-        '''
-        *Constant charge slicing. This method consist in slicing with varying
-        bin sizes that adapts in order to have the same number of particles
-        in each bin*
-         
-        *Must be updated in order to take into account potential losses (in order
-        for the frame size not to diverge).*
-        '''
-         
-        self.set_longitudinal_cuts()
-         
-        # 1. n_macroparticles - distribute macroparticles uniformly along slices.
-        # Must be integer. Distribute remaining particles randomly among slices with indices 'ix'.
-        n_cut_left = 0 # number of particles cut left, to be adapted for losses
-        n_cut_right = 0 # number of particles cut right, to be adapted for losses
-           
-        q0 = self.Beam.n_macroparticles - n_cut_right - n_cut_left
-          
-        ix = sample(range(self.n_slices), q0 % self.n_slices)
-        self.n_macroparticles = (q0 // self.n_slices) * np.ones(self.n_slices)
-        self.n_macroparticles[ix] += 1
-         
-        # 2. edges
-        # Get indices of the particles defining the bin edges
-        n_macroparticles_all = np.hstack((n_cut_left, self.n_macroparticles, n_cut_right))
-        first_index_in_bin = np.cumsum(n_macroparticles_all)
-        first_particle_index_in_slice = first_index_in_bin[:-1]
-        first_particle_index_in_slice = (first_particle_index_in_slice).astype(int)
-          
-        self.edges[1:-1] = (self.beam_coordinates[(first_particle_index_in_slice - 1)[1:-1]] + 
-                            self.beam_coordinates[first_particle_index_in_slice[1:-1]]) / 2
-        self.edges[0], self.edges[-1] = self.cut_left, self.cut_right
-        self.bins_centers = (self.edges[:-1] + self.edges[1:]) / 2
-        
-        
-    def track(self, Beam):
-        '''
-        *Track method in order to update the slicing along with the tracker.
-        This will update the beam properties (bunch length obtained from the
-        fit, etc.).*
-        '''
-
-        if self.mode == 'const_charge':
-            self.slice_constant_charge()
-        elif self.mode == 'const_space':
-            self.slice_constant_space()
-        elif self.mode == 'const_space_hist':
-            self.slice_constant_space_histogram()
-        else:
-            raise RuntimeError('Choose one proper slicing mode!')
-        
-        if self.fit_option is 'gaussian':
-            self.gaussian_fit()
-            self.Beam.bl_gauss = self.convert_coordinates(self.bl_gauss, self.slicing_coord, 'theta')
-            self.Beam.bp_gauss = self.convert_coordinates(self.bp_gauss, self.slicing_coord, 'theta')
             
         if self.statistics_option is 'on':
             self.compute_statistics()
@@ -575,7 +283,6 @@
         self.pfit_gauss = curve_fit(gauss, self.bins_centers, self.n_macroparticles, p0)[0] 
         self.bl_gauss = 4 * abs(self.pfit_gauss[2]) 
         self.bp_gauss = abs(self.pfit_gauss[1])
->>>>>>> ce54f510
 
     
     
@@ -590,10 +297,7 @@
         
         if not only_rfft:
             self.beam_spectrum = rfft(self.n_macroparticles, n_sampling_fft)
-<<<<<<< HEAD
-=======
-        
->>>>>>> ce54f510
+        
              
      
      
@@ -624,16 +328,6 @@
     def compute_statistics(self):
         '''
         *Compute statistics of each slice (average position of the particles
-<<<<<<< HEAD
-        in a slice and sigma_rms. Notice that empty slices will
-        result with NaN values for the statistics but that doesn't cause any
-        problem.*
-        
-        *Improvement is needed in order to include losses, and link with 
-        transverse statistics calculation.*
-        '''
-        warnings.filterwarnings("ignore")
-=======
         in a slice and sigma_rms.*
         
         *Improvement is needed in order to include losses, and link with 
@@ -641,7 +335,6 @@
         result with NaN values for the statistics.*
         '''
         
->>>>>>> ce54f510
         index = np.cumsum(np.append(0, self.n_macroparticles))
 
         for i in xrange(self.n_slices):
@@ -657,10 +350,6 @@
 
             self.eps_rms_l[i] = np.pi * self.sigma_dE[i] * self.sigma_theta[i] \
                                 * self.Beam.ring_radius / (self.Beam.beta_r * c)
-<<<<<<< HEAD
-        warnings.filterwarnings("always")
-=======
->>>>>>> ce54f510
                                 
                                 
     def convert_coordinates(self, value, input_coord_type, output_coord_type):
@@ -709,6 +398,4 @@
     '''
     
     A, x0, sx = p
-    return A*np.exp(-(x-x0)**2/2./sx**2) 
-    
-        +    return A*np.exp(-(x-x0)**2/2./sx**2) 