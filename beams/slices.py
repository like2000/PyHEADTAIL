--- conflicted
+++ resolved
@@ -25,11 +25,7 @@
     
     def __init__(self, Beam, n_slices, n_sigma = None, cut_left = None, 
                  cut_right = None, cuts_coord = 'tau', slicing_coord = 'tau', 
-<<<<<<< HEAD
-                 mode = 'const_space', statistics_option = 'off', fit_option = 'off'):
-=======
                  mode = 'const_space', statistics_option = 'off', fit_option = 'off', slice_immediately = 'off'):
->>>>>>> b2af4f09
         
         #: *Copy (reference) of the beam to be sliced (from Beam)*
         self.Beam = Beam
@@ -69,15 +65,6 @@
             raise RuntimeError('The slicing_coord is not recognized')
         
         #: *Number of macroparticles per slice (~profile).*
-<<<<<<< HEAD
-        self.n_macroparticles = np.empty(n_slices)
-        
-        #: *Edges positions of the slicing*
-        self.edges = np.empty(n_slices + 1)
-        
-        #: *Center of the bins*
-        self.bins_centers = np.empty(n_slices)
-=======
         self.n_macroparticles = np.zeros(n_slices)
         
         #: *Edges positions of the slicing*
@@ -85,7 +72,6 @@
         
         #: *Center of the bins*
         self.bins_centers = np.zeros(n_slices)
->>>>>>> b2af4f09
         
         # Pre-processing the slicing edges
         self.set_longitudinal_cuts()
@@ -100,21 +86,6 @@
         elif self.statistics_option is 'on':
             #: *Average theta position of the particles in each slice (needs 
             #: the compute_statistics_option to be 'on').*
-<<<<<<< HEAD
-            self.mean_theta = np.empty(n_slices)
-            #: *Average dE position of the particles in each slice (needs 
-            #: the compute_statistics_option to be 'on').*
-            self.mean_dE = np.empty(n_slices)
-            #: *RMS theta position of the particles in each slice (needs 
-            #: the compute_statistics_option to be 'on').*
-            self.sigma_theta = np.empty(n_slices)
-            #: *RMS dE position of the particles in each slice (needs 
-            #: the compute_statistics_option to be 'on').*
-            self.sigma_dE = np.empty(n_slices)
-            #: *RMS dE position of the particles in each slice (needs 
-            #: the compute_statistics_option to be 'on').*
-            self.eps_rms_l = np.empty(n_slices)
-=======
             self.mean_theta = np.zeros(n_slices)
             #: *Average dE position of the particles in each slice (needs 
             #: the compute_statistics_option to be 'on').*
@@ -128,7 +99,6 @@
             #: *RMS dE position of the particles in each slice (needs 
             #: the compute_statistics_option to be 'on').*
             self.eps_rms_l = np.zeros(n_slices)
->>>>>>> b2af4f09
         
         #: *Fit option allows to fit the Beam profile, with the options
         #: 'off' (default), 'gaussian'.*
@@ -151,12 +121,8 @@
             self.pfit_gauss = 0
                   
         # Use of track in order to pre-process the slicing at injection
-<<<<<<< HEAD
-        self.track(self.Beam)
-=======
         if slice_immediately == 'on':
             self.track(self.Beam)
->>>>>>> b2af4f09
           
         
     def sort_particles(self):
@@ -324,27 +290,17 @@
 
     
     
-<<<<<<< HEAD
-    def beam_spectrum_generation(self, n_sampling_fft, filter_option = None):
-=======
     def beam_spectrum_generation(self, n_sampling_fft, filter_option = None, only_rfft = False):
->>>>>>> b2af4f09
         '''
         *Beam spectrum calculation, to be extended (normalized profile, different
         coordinates, etc.)*
         '''
         
         time_step = self.convert_coordinates(self.bins_centers[1] - self.bins_centers[0], self.slicing_coord, 'tau')
-<<<<<<< HEAD
-        self.beam_spectrum = rfft(self.n_macroparticles, n_sampling_fft)
         self.beam_spectrum_freq = rfftfreq(n_sampling_fft, time_step)
-=======
-        self.beam_spectrum_freq = rfftfreq(n_sampling_fft, time_step)
         
         if not only_rfft:
-            self.beam_spectrum = rfft(self.n_macroparticles, n_sampling_fft)
->>>>>>> b2af4f09
-             
+            self.beam_spectrum = rfft(self.n_macroparticles, n_sampling_fft)             
      
      
     def beam_profile_derivative(self, mode = 'gradient', coord = 'theta'):      
