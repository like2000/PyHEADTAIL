--- conflicted
+++ resolved
@@ -37,7 +37,7 @@
     # Generate potential well
     n_points_potential = int(1e4)
     FullRingAndRF.potential_well_generation(n_points = n_points_potential, 
-                                            theta_margin_percent = 0.05, 
+                                            theta_margin_percent = 0.25, 
                                             main_harmonic_option = main_harmonic_option)
     potential_well_array = FullRingAndRF.potential_well
     theta_coord_array = FullRingAndRF.potential_well_coordinates
@@ -531,12 +531,9 @@
 
     else:
         raise RuntimeError('The dist_type option was not recognized')
-<<<<<<< HEAD
-
-
-=======
->>>>>>> caff70f5
-    
+
+
+
 def line_density_function(coord_array, dist_type, bunch_length, bunch_position = 0, exponent = None):
     '''
     *Line density*
@@ -567,10 +564,7 @@
         warnings.filterwarnings("default")
         density_function[np.abs(coord_array - bunch_position) > bunch_length/2 ] = 0
         return density_function   
-<<<<<<< HEAD
-
-=======
->>>>>>> caff70f5
+
 
 
 def minmax_location(x,f):
@@ -675,33 +669,18 @@
     return theta_coord_sep, potential_well_sep
 
 
-<<<<<<< HEAD
-
-def longitudinal_bigaussian(GeneralParameters, RFSectionParameters, beam, sigma_x,
-                             sigma_y, xunit=None, yunit=None, reinsertion = 'off'):
+
+def longitudinal_bigaussian(GeneralParameters, RFSectionParameters, beam, 
+                            sigma_x, sigma_y = None, xunit = None,
+                            yunit = None, seed = None, reinsertion = 'off'):
     '''
     *Method to generate a bigaussian distribution by manually input the sigma values.*
     '''
-=======
-def longitudinal_bigaussian(GeneralParameters, RFSectionParameters, beam, 
-                            sigma_x, sigma_y = None, xunit = None, yunit = None, 
-                            seed = None, reinsertion = 'off'):
->>>>>>> caff70f5
     
     warnings.filterwarnings("once")
     if GeneralParameters.n_sections > 1:
         warnings.warn("WARNING: longitudinal_bigaussian is not yet properly computed for several sections!")
-<<<<<<< HEAD
-        
-    if RFSectionParameters.n_rf > 1:
-        warnings.warn("longitudinal_bigaussian for multiple RF is not yet implemented")
-    
-    counter = RFSectionParameters.counter[0]
-    
-    harmonic = RFSectionParameters.harmonic[0,counter]
-    energy = RFSectionParameters.energy[counter]
-    beta = RFSectionParameters.beta_r[counter]
-=======
+
     if RFSectionParameters.n_rf > 1:
         warnings.warn("longitudinal_bigaussian for multiple RF is not yet implemented")
     
@@ -712,7 +691,6 @@
     if sigma_y == None:
         voltage = RFSectionParameters.voltage[0,counter]
         eta0 = RFSectionParameters.eta_0[counter]
->>>>>>> caff70f5
     
     if xunit == None or xunit == 'rad':
         sigma_theta = sigma_x
@@ -720,14 +698,7 @@
         sigma_theta = sigma_x / (- beam.ring_radius * harmonic) 
     elif xunit == 'ns':       
         sigma_theta = sigma_x * beta * c * 1.e-9 / beam.ring_radius
-<<<<<<< HEAD
-        
-    if yunit == None or yunit == 'eV':
-        sigma_dE = sigma_y
-    elif yunit == '1':    
-        sigma_dE = sigma_y * beta**2 * energy
-=======
-    
+
     phi_s = RFSectionParameters.phi_s[counter]
     
     if sigma_y != None:    
@@ -740,19 +711,12 @@
         sigma_dE = np.sqrt( voltage * energy * beta**2  
              * (np.cos(phi_b) - np.cos(phi_s) + (phi_b - phi_s) * np.sin(phi_s)) 
              / (np.pi * harmonic * eta0) )
->>>>>>> caff70f5
         
     
     beam.sigma_theta = sigma_theta
     beam.sigma_dE = sigma_dE
-<<<<<<< HEAD
-    phi_s = RFSectionParameters.phi_s[counter]
-    
-    
-=======
     
     np.random.seed(seed)
->>>>>>> caff70f5
     beam.theta = sigma_theta * np.random.randn(beam.n_macroparticles) \
                         + phi_s/harmonic
     beam.dE = sigma_dE * np.random.randn(beam.n_macroparticles)
@@ -770,7 +734,6 @@
             itemindex = np.where(is_in_separatrix(GeneralParameters, 
                                 RFSectionParameters, beam.theta, beam.dE, beam.delta) 
                                  == False)[0]
-<<<<<<< HEAD
 
   
 
@@ -832,8 +795,4 @@
             beam.dE[itemindex] = sigma_dE * np.random.randn(itemindex.size)
             itemindex = np.where(is_in_separatrix(GeneralParameters, 
                                 RFSectionParameters, beam.theta, beam.dE, beam.delta) 
-                                 == False)[0]
-=======
-
-  
->>>>>>> caff70f5
+                                 == False)[0]