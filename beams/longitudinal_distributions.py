'''
**Module to generate longitudinal distributions**

:Authors: **Danilo Quartullo**, **Helga Timko**, **Alexandre Lasheen**, **Juan Esteban Muller**, **Theodoros Argyropoulos**
'''

from __future__ import division
import numpy as np
import warnings
import copy
import matplotlib.pyplot as plt
from scipy.constants import c
from trackers.longitudinal_utilities import is_in_separatrix
from slices import Slices
from scipy.integrate import cumtrapz


<<<<<<< HEAD
def longitudinal_bigaussian(GeneralParameters, RFSectionParameters, beam, 
                            sigma_x, sigma_y, xunit=None, yunit=None, 
                            seed=None, reinsertion = 'off'):
=======
def matched_from_line_density(Beam, FullRingAndRF, line_density_options, 
                              main_harmonic_option = 'lowest_freq', 
                              TotalInducedVoltage = None,
                              plot_option = False, half_option = 'first'):
    '''
    *Function to generate a beam by inputing the line density. The distribution
    density is then reconstructed with the Abel transform and the particles
    randomly generated.*
    '''
>>>>>>> b2af4f09
    
    if not line_density_options.has_key('exponent'):  
        line_density_options['exponent'] = None
        
    # Initialize variables depending on the accelerator parameters
    slippage_factor = FullRingAndRF.RingAndRFSection_list[0].eta_0[0]
    eom_factor_dE = (np.pi * abs(slippage_factor) * c) / \
                    (FullRingAndRF.ring_circumference * Beam.beta_r * Beam.energy)
    eom_factor_potential = np.sign(FullRingAndRF.RingAndRFSection_list[0].eta_0[0]) * (Beam.beta_r * c) / (FullRingAndRF.ring_circumference)
     
    # Generate potential well
    n_points_potential = int(1e4)
    FullRingAndRF.potential_well_generation(n_points = n_points_potential, 
                                            theta_margin_percent = 0.05, 
                                            main_harmonic_option = main_harmonic_option)
    potential_well_array = FullRingAndRF.potential_well
    theta_coord_array = FullRingAndRF.potential_well_coordinates
    
<<<<<<< HEAD
    counter = RFSectionParameters.counter[0]
    
    harmonic = RFSectionParameters.harmonic[0,counter]
    energy = RFSectionParameters.energy[counter]
    beta = RFSectionParameters.beta_r[counter]
=======
    if line_density_options['type'] is not 'user_input':
        # Theta coordinates for the line density
        n_points_line_den = int(1e3)
        theta_line_den = np.linspace(theta_coord_array[0], theta_coord_array[-1], n_points_line_den)
        line_den_resolution = theta_line_den[1] - theta_line_den[0]
                        
        # Normalizing the line density                
        line_density = line_density_function(theta_line_den, line_density_options['type'], line_density_options['bunch_length'], exponent = line_density_options['exponent'],
                                             bunch_position = (theta_coord_array[0]+theta_coord_array[-1])/2)
        
        line_density = line_density / np.sum(line_density) * Beam.n_macroparticles
        line_density = line_density - np.min(line_density)

    elif line_density_options['type'] is 'user_input':
        # Theta coordinates for the line density
        theta_line_den = line_density_options['theta_line_den']
        n_points_line_den = len(theta_line_den)
        line_den_resolution = theta_line_den[1] - theta_line_den[0]
                        
        # Normalizing the line density                
        line_density = line_density_options['line_density']
        line_density = line_density / np.sum(line_density) * Beam.n_macroparticles
        line_density = line_density - np.min(line_density)
    else:
        raise RuntimeError('The input for the matched_from_line_density function was not recognized')
>>>>>>> b2af4f09
    
    induced_potential_final = 0
    n_iterations = 1
    
    if TotalInducedVoltage is not None:
        # Calculating the induced voltage
        induced_voltage_object = copy.deepcopy(TotalInducedVoltage)
        
        # Inputing new line density
        induced_voltage_object.slices.n_macroparticles = line_density
        induced_voltage_object.slices.bins_centers = theta_line_den * FullRingAndRF.ring_radius / (Beam.beta_r * c)
        induced_voltage_object.slices.edges = np.linspace(induced_voltage_object.slices.bins_centers[0]-(induced_voltage_object.slices.bins_centers[1]-induced_voltage_object.slices.bins_centers[0])/2,induced_voltage_object.slices.bins_centers[-1]+(induced_voltage_object.slices.bins_centers[1]-induced_voltage_object.slices.bins_centers[0])/2,len(induced_voltage_object.slices.bins_centers)+1)
        induced_voltage_object.slices.n_slices = n_points_line_den
        induced_voltage_object.slices.fit_option = 'off'
        
        # Re-calculating the sources of wakes/impedances according to this slicing
        induced_voltage_object.reprocess(induced_voltage_object.slices)
        
        # Calculating the induced voltage
        induced_voltage_object.induced_voltage_sum(Beam)
        
        # Calculating the induced voltage
        induced_voltage_length = int(1.5*n_points_line_den)
        induced_voltage = induced_voltage_object.induced_voltage_sum(Beam, length = induced_voltage_length)
        theta_induced_voltage = np.linspace(theta_line_den[0], theta_line_den[0] + (induced_voltage_length - 1) * line_den_resolution, induced_voltage_length)
      
        # Calculating the induced potential
        induced_potential = - eom_factor_potential * np.insert(cumtrapz(induced_voltage, dx=theta_induced_voltage[1] - theta_induced_voltage[0]),0,0)
        
        # Changing number of iterations
        n_iterations = 100
    
    # Centering the bunch in the potential well
    for i in range(0, n_iterations):
        
        if TotalInducedVoltage is not None:
            # Interpolating the potential well
            induced_potential_final = np.interp(theta_coord_array, theta_induced_voltage, induced_potential)
            
        # Induced voltage contribution
        total_potential = potential_well_array + induced_potential_final
        
        # Process the potential well in order to take a frame around the separatrix
        theta_coord_sep, potential_well_sep = potential_well_cut(theta_coord_array, total_potential)
        
        minmax_positions_potential, minmax_values_potential = minmax_location(theta_coord_sep, potential_well_sep)
        minmax_positions_profile, minmax_values_profile = minmax_location(theta_line_den[line_density != 0], line_density[line_density != 0])

        n_minima_potential = len(minmax_positions_potential[0])
        n_maxima_profile = len(minmax_positions_profile[1])
        
        # Warnings
        if n_maxima_profile > 1:
            print 'Warning: the profile has serveral max, the highest one is taken. Be sure the profile is monotonous and not too noisy.'
            max_profile_pos = minmax_positions_profile[1][np.where(minmax_values_profile[1] == np.max(minmax_values_profile[1]))]
        else:
            max_profile_pos = minmax_positions_profile[1]
        if n_minima_potential > 1:
            print 'Warning: the potential well has serveral min, the deepest one is taken. The induced potential is probably splitting the potential well.'
            min_potential_pos = minmax_positions_potential[0][np.where(minmax_values_potential[0] == np.min(minmax_values_potential[0]))]
        else:
            min_potential_pos = minmax_positions_potential[0]
        
        # Moving the bunch (not for the last iteration if intensity effects are present)
        if TotalInducedVoltage is None:
            theta_line_den = theta_line_den - (max_profile_pos - min_potential_pos)
            max_profile_pos = max_profile_pos - (max_profile_pos - min_potential_pos)
        if i != n_iterations - 1:
            theta_line_den = theta_line_den - (max_profile_pos - min_potential_pos)
            theta_induced_voltage = np.linspace(theta_line_den[0], theta_line_den[0] + (induced_voltage_length - 1) * line_den_resolution, induced_voltage_length)           
            
    # Taking the first/second half of line density and potential
    n_points_abel = int(1e4)
    
<<<<<<< HEAD
    
    np.random.seed(seed)
    beam.theta = sigma_theta * np.random.randn(beam.n_macroparticles) \
                        + phi_s/harmonic
    beam.dE = sigma_dE * np.random.randn(beam.n_macroparticles)
=======
    abel_both_step = 1
    if half_option is 'both':
        abel_both_step = 2
        density_function_average = np.zeros((n_points_abel,2))
        hamiltonian_average = np.zeros((n_points_abel,2))
        
    for abel_index in range(0, abel_both_step):

        if half_option is 'first':
            half_indexes = np.where((theta_line_den >= theta_line_den[0]) * (theta_line_den <= max_profile_pos))
        if half_option is 'second':
            half_indexes = np.where((theta_line_den >= max_profile_pos) * (theta_line_den <= theta_line_den[-1]))
        if half_option is 'both' and abel_index == 0:
            half_indexes = np.where((theta_line_den >= theta_line_den[0]) * (theta_line_den <= max_profile_pos))
        if half_option is 'both' and abel_index == 1:
            half_indexes = np.where((theta_line_den >= max_profile_pos) * (theta_line_den <= theta_line_den[-1]))
        
        line_den_half = line_density[half_indexes]
        theta_coord_half = theta_line_den[half_indexes]
        potential_half = np.interp(theta_coord_half, theta_coord_sep, potential_well_sep)
        potential_half = potential_half - np.min(potential_half)
>>>>>>> b2af4f09
    
        # Derivative of the line density
        line_den_diff = np.diff(line_den_half) / (theta_coord_half[1] - theta_coord_half[0])
        
        theta_line_den_diff = theta_coord_half[:-1] + (theta_coord_half[1] - theta_coord_half[0]) / 2
        line_den_diff = np.interp(theta_coord_half, theta_line_den_diff, line_den_diff, left = 0, right = 0)
    
        # Interpolating the line density derivative and potential well for Abel transform
        theta_abel = np.linspace(theta_coord_half[0], theta_coord_half[-1], n_points_abel)
        line_den_diff_abel = np.interp(theta_abel, theta_coord_half, line_den_diff)
        potential_abel = np.interp(theta_abel, theta_coord_half, potential_half)
        
        density_function = np.zeros(n_points_abel)
        hamiltonian_coord = np.zeros(n_points_abel) 
        
        # Abel transform
        warnings.filterwarnings("ignore")
        
        if (half_option is 'first') or (half_option is 'both' and abel_index == 0):
            for i in range(0, n_points_abel):
                integrand = line_den_diff_abel[0:i+1] / np.sqrt(potential_abel[0:i+1] - potential_abel[i])
                        
                if len(integrand)>2:
                    integrand[-1] = integrand[-2] + (integrand[-2] - integrand[-3])
                elif len(integrand)>1:
                    integrand[-1] = integrand[-2]
                else:
                    integrand = np.array([0])
                    
                density_function[i] = np.sqrt(eom_factor_dE) / np.pi * np.trapz(integrand, dx = theta_coord_half[1] - theta_coord_half[0])
        
                hamiltonian_coord[i] = potential_abel[i]
                
        if (half_option is 'second') or (half_option is 'both' and abel_index == 1):
            for i in range(0, n_points_abel):
                integrand = line_den_diff_abel[i:] / np.sqrt(potential_abel[i:] - potential_abel[i])
    
                if len(integrand)>2:
                    integrand[0] = integrand[1] + (integrand[2] - integrand[1])
                if len(integrand)>1:
                    integrand[0] = integrand[1]
                else:
                    integrand = np.array([0])
    
                density_function[i] = - np.sqrt(eom_factor_dE) / np.pi * np.trapz(integrand, dx = theta_coord_half[1] - theta_coord_half[0])
                hamiltonian_coord[i] = potential_abel[i]
        
        warnings.filterwarnings("default")
    
        # Cleaning the density function from unphysical results
        density_function[np.isnan(density_function)] = 0
        density_function[density_function<0] = 0
        
        if half_option is 'both':
            hamiltonian_average[:,abel_index] = hamiltonian_coord
            density_function_average[:,abel_index] = density_function
            
            
    if half_option is 'both':
        hamiltonian_coord = hamiltonian_average[:,0]
        density_function = (density_function_average[:,0] + np.interp(hamiltonian_coord, hamiltonian_average[:,1], density_function_average[:,1])) / 2
        
    # Compute deltaE frame corresponding to the separatrix
    max_potential = np.max(potential_half)
    max_deltaE = np.sqrt(max_potential / eom_factor_dE)
    
    # Initializing the grids by reducing the resolution to a 
    # n_points_grid*n_points_grid frame.
    n_points_grid = int(1e3)
    grid_indexes = np.arange(0,n_points_grid) * len(theta_line_den) / n_points_grid
    theta_coord_indexes = np.arange(0, len(theta_line_den))
    theta_coord_for_grid = np.interp(grid_indexes, theta_coord_indexes, theta_line_den)
    deltaE_for_grid = np.linspace(-max_deltaE, max_deltaE, n_points_grid)
    potential_well_for_grid = np.interp(theta_coord_for_grid, theta_coord_sep, potential_well_sep)
    potential_well_for_grid = potential_well_for_grid - np.min(potential_well_for_grid)
    
    theta_grid, deltaE_grid = np.meshgrid(theta_coord_for_grid, deltaE_for_grid)
    potential_well_grid = np.meshgrid(potential_well_for_grid, potential_well_for_grid)[0]
    
    hamiltonian_grid = eom_factor_dE * deltaE_grid**2 + potential_well_grid

    # Sort the density function and generate the density grid
    hamiltonian_argsort = np.argsort(hamiltonian_coord)
    hamiltonian_coord = hamiltonian_coord.take(hamiltonian_argsort)
    density_function = density_function.take(hamiltonian_argsort)
    density_grid = np.interp(hamiltonian_grid, hamiltonian_coord, density_function)
    
    # Normalizing density
    density_grid = density_grid / np.sum(density_grid)
    
    # Ploting the result
    if plot_option:
        plt.figure()
        plt.plot(theta_line_den, line_density)
        reconstructed_line_den = np.sum(density_grid, axis=0)
        plt.plot(theta_coord_for_grid, reconstructed_line_den / np.max(reconstructed_line_den) * np.max(line_density))
        plt.title('Line densities')
        plt.show()
    
    # Populating the bunch
    indexes = np.random.choice(range(0,np.size(density_grid)), Beam.n_macroparticles, p=density_grid.flatten())
    Beam.theta = theta_grid.flatten()[indexes] + (np.random.rand(Beam.n_macroparticles) - 0.5) * (theta_coord_for_grid[1]-theta_coord_for_grid[0])
    Beam.dE = deltaE_grid.flatten()[indexes] + (np.random.rand(Beam.n_macroparticles) - 0.5) * (deltaE_for_grid[1]-deltaE_for_grid[0])
    
    return [hamiltonian_coord, density_function] 

<<<<<<< HEAD
def longitudinal_gaussian_matched(GeneralParameters, RFSectionParameters, beam, 
                                  four_sigma_bunch_length, unit=None, 
                                  seed=None, reinsertion = 'off'):
=======

def matched_from_distribution_density(Beam, FullRingAndRF, distribution_options,
                                      main_harmonic_option = 'lowest_freq', 
                                      TotalInducedVoltage = None,
                                      n_iterations_input = 1):
    '''
    *Function to generate a beam by inputing the distribution density (by
    choosing the type of distribution and the emittance). 
    The potential well is preprocessed to check for the min/max and center
    the frame around the separatrix.
    An error will be raised if there is not a full potential well (2 max 
    and 1 min at least), or if there are several wells (more than 2 max and 
    1 min, this case will be treated in the future).
    A margin of 5% is applied in order to be able to catch the min/max of the 
    potential well that might be on the edge of the frame. 
    The slippage factor should be updated to take the higher orders.
    Outputs should be added in order for the user to check step by step if
    his bunch is going to be well generated. More detailed 'step by step' 
    documentation should be implemented
    The user can input a custom distribution function by setting the parameter
    distribution_options['type'] = 'user_input' and passing the function in the
    parameter distribution_options['function'], with the following definition:
    distribution_density_function(action_array, dist_type, length, exponent = None).
    The user can also add an input table by setting the parameter 
    distribution_options['type'] = 'user_input_table', 
    distribution_options['user_table_action'] = array of action (in H or in J)
    and distribution_options['user_table_density']*
    '''
>>>>>>> b2af4f09
    
    if not distribution_options.has_key('exponent'):  
        distribution_options['exponent'] = None
    
    # Loading the distribution function if provided by the user
    if distribution_options['type'] is 'user_input':
        distribution_density_function = distribution_options['function']
    else:
        distribution_density_function = _distribution_density_function
    
    # Initialize variables depending on the accelerator parameters
    slippage_factor = abs(FullRingAndRF.RingAndRFSection_list[0].eta_0[0])
    eom_factor_dE = (np.pi * slippage_factor * c) / \
                    (FullRingAndRF.ring_circumference * Beam.beta_r * Beam.energy)
    eom_factor_potential = np.sign(FullRingAndRF.RingAndRFSection_list[0].eta_0[0]) * (Beam.beta_r * c) / (FullRingAndRF.ring_circumference)
    
    # Generate potential well
    n_points_potential = int(1e5)
    FullRingAndRF.potential_well_generation(n_points = n_points_potential, 
                                            theta_margin_percent = 0.05, 
                                            main_harmonic_option = main_harmonic_option)
    potential_well_array = FullRingAndRF.potential_well
    theta_coord_array = FullRingAndRF.potential_well_coordinates
    theta_resolution = theta_coord_array[1] - theta_coord_array[0]
    
    induced_potential = 0
    total_potential = potential_well_array + induced_potential
    
    n_iterations = n_iterations_input
    if not TotalInducedVoltage:
        n_iterations = 1
        
    for i in range(0, n_iterations):
        
        old_potential = copy.deepcopy(total_potential)
        # Adding the induced potential to the RF potential
        total_potential = potential_well_array + induced_potential
        
        sse = np.sqrt(np.sum((old_potential-total_potential)**2))

        print 'Matching the bunch... (iteration: ' + str(i) + ' and sse: ' + str(sse) +')'
                
        # Process the potential well in order to take a frame around the separatrix
        theta_coord_sep, potential_well_sep = potential_well_cut(theta_coord_array, total_potential)
        
        # Potential is shifted to put the minimum on 0
        potential_well_sep = potential_well_sep - np.min(potential_well_sep)
        n_points_potential = len(potential_well_sep)
        
        # Compute deltaE frame corresponding to the separatrix
        max_potential = np.max(potential_well_sep)
        max_deltaE = np.sqrt(max_potential / eom_factor_dE)
    
        # Saving the Hamilotian values corresponding to dE=0 (with high resolution
        # to be used in the integral to compute J further)
        H_array_dE0 = potential_well_sep
        
        # Initializing the grids by reducing the resolution to a 
        # n_points_grid*n_points_grid frame.
        n_points_grid = int(1e3)
        potential_well_indexes = np.arange(0,n_points_potential)
        grid_indexes = np.arange(0,n_points_grid) * n_points_potential / n_points_grid
        theta_coord_low_res = np.interp(grid_indexes, potential_well_indexes, theta_coord_sep)
        deltaE_coord_array = np.linspace(-max_deltaE, max_deltaE, n_points_grid)
        potential_well_low_res = np.interp(grid_indexes, potential_well_indexes, potential_well_sep)
        theta_grid, deltaE_grid = np.meshgrid(theta_coord_low_res, deltaE_coord_array)
        potential_well_grid = np.meshgrid(potential_well_low_res, potential_well_low_res)[0]
        
        # Computing the action J by integrating the dE trajectories
        J_array_dE0 = np.zeros(n_points_grid)
        
        warnings.filterwarnings("ignore")
        
        for i in range(0, n_points_grid):
            dE_trajectory = np.sqrt((potential_well_low_res[i] - H_array_dE0)/eom_factor_dE)
            dE_trajectory[np.isnan(dE_trajectory)] = 0
            J_array_dE0[i] = 2 / (2*np.pi) * np.trapz(dE_trajectory, dx=theta_resolution * 
                                                      FullRingAndRF.ring_radius / 
                                                      (Beam.beta_r * c)) 

                
        warnings.filterwarnings("default")
        
        # Sorting the H and J functions in order to be able to interpolate the function J(H)
        H_array_dE0 = potential_well_low_res
        sorted_H_dE0 = H_array_dE0[H_array_dE0.argsort()]
        sorted_J_dE0 = J_array_dE0[H_array_dE0.argsort()]
        
        # Calculating the H and J grid
        H_grid = eom_factor_dE * deltaE_grid**2 + potential_well_grid
        J_grid = np.interp(H_grid, sorted_H_dE0, sorted_J_dE0, left = 0, right = np.inf)
        
        # Computing bunch length as a function of H/J if needed
        # Bunch length can be calculated as 4-rms, Gaussian fit, or FWHM
        density_variable_option = distribution_options['density_variable']
        if distribution_options.has_key('bunch_length'):        
            time_low_res = theta_coord_low_res * FullRingAndRF.ring_radius / (Beam.beta_r * c)
            tau = 0.0
            # Choice of either H or J as the variable used
            if density_variable_option is 'density_from_J':
                X_low = sorted_J_dE0[0]
                X_hi = sorted_J_dE0[n_points_grid - 1]
            elif density_variable_option is 'density_from_H':
                X_low = sorted_H_dE0[0]
                X_hi = sorted_H_dE0[n_points_grid - 1]
            else:
                raise RuntimeError('The density_variable option was not recognized')
            
            bunch_length_accuracy = (time_low_res[1] - time_low_res[0]) / 10
            
            # Iteration to find H0/J0 from the bunch length
            while np.abs(distribution_options['bunch_length']-tau) > bunch_length_accuracy:
                # Takes middle point of the interval [X_low,X_hi]                
                X0 = 0.5 * (X_low + X_hi)
                
                # Calculating the line density for the parameter X0
                if density_variable_option is 'density_from_J':
                    density_grid = distribution_density_function(J_grid, distribution_options['type'], X0, distribution_options['exponent'])
                elif density_variable_option is 'density_from_H':
                    density_grid = distribution_density_function(H_grid, distribution_options['type'], X0, distribution_options['exponent'])                
                
                density_grid = density_grid / np.sum(density_grid)                
                line_density = np.sum(density_grid, axis = 0)
                
                # Calculating the bunch length of that line density
                if (line_density>0).any():
                    tau = 4.0 * np.sqrt(np.sum((time_low_res - np.sum(line_density * time_low_res) / np.sum(line_density))**2 * line_density) / np.sum(line_density))            
                    
                    if distribution_options.has_key('bunch_length_fit'):
                        slices = Slices(Beam,n_points_grid)
                        slices.n_macroparticles = line_density
                        slices.bins_centers = time_low_res
                        slices.edges = np.linspace(slices.bins_centers[0]-(slices.bins_centers[1]-slices.bins_centers[0])/2,slices.bins_centers[-1]+(slices.bins_centers[1]-slices.bins_centers[0])/2,len(slices.bins_centers)+1)
                        
                        if distribution_options['bunch_length_fit'] is 'gauss':                              
                            slices.bl_gauss = tau
                            slices.bp_gauss = np.sum(line_density * time_low_res) / np.sum(line_density)
                            slices.gaussian_fit()
                            tau = slices.bl_gauss
                        elif distribution_options['bunch_length_fit'] is 'fwhm': 
                            slices.fwhm()
                            tau = slices.bl_fwhm
                
                # Update of the interval for the next iteration
                if tau >= distribution_options['bunch_length']:
                    X_hi = X0
                else:
                    X_low = X0
            
            if density_variable_option is 'density_from_J':
                J0 = X0
            elif density_variable_option is 'density_from_H':
                H0 = X0
        
        # Computing the density grid
        if distribution_options['type'] is not 'user_input_table':
            if density_variable_option is 'density_from_J':
                if distribution_options.has_key('emittance'):
                    J0 = distribution_options['emittance']/ (2*np.pi)
                density_grid = distribution_density_function(J_grid, distribution_options['type'], J0, distribution_options['exponent'])
            elif density_variable_option is 'density_from_H':
                if distribution_options.has_key('emittance'):
                    H0 = np.interp(distribution_options['emittance'] / (2*np.pi), sorted_J_dE0, sorted_H_dE0)
                density_grid = distribution_density_function(H_grid, distribution_options['type'], H0, distribution_options['exponent'])
        else:
            if density_variable_option is 'density_from_J':
                density_grid = np.interp(J_grid, distribution_options['user_table_action'], distribution_options['user_table_density'])
            elif density_variable_option is 'density_from_H':
                density_grid = np.interp(H_grid, distribution_options['user_table_action'], distribution_options['user_table_density'])
        
        # Normalizing the grid
        density_grid = density_grid / np.sum(density_grid)
        
        # Induced voltage contribution
        if TotalInducedVoltage is not None:
            # Calculating the line density
            line_density = np.sum(density_grid, axis = 0)
            line_density = line_density / np.sum(line_density) * Beam.n_macroparticles

            # Calculating the induced voltage
            induced_voltage_object = copy.deepcopy(TotalInducedVoltage)
                        
            # Inputing new line density
            induced_voltage_object.slices.n_macroparticles = line_density
            induced_voltage_object.slices.bins_centers = theta_coord_low_res * FullRingAndRF.ring_radius / (Beam.beta_r * c)
            induced_voltage_object.slices.edges = np.linspace(induced_voltage_object.slices.bins_centers[0]-(induced_voltage_object.slices.bins_centers[1]-induced_voltage_object.slices.bins_centers[0])/2,induced_voltage_object.slices.bins_centers[-1]+(induced_voltage_object.slices.bins_centers[1]-induced_voltage_object.slices.bins_centers[0])/2,len(induced_voltage_object.slices.bins_centers)+1)
            induced_voltage_object.slices.n_slices = n_points_grid
            induced_voltage_object.slices.fit_option = 'off'
            
            # Re-calculating the sources of wakes/impedances according to this slicing
            induced_voltage_object.reprocess(induced_voltage_object.slices)
            
            # Calculating the induced voltage
            induced_voltage_length_sep = int(np.ceil((theta_coord_array[-1] -  theta_coord_low_res[0]) / (theta_coord_low_res[1] - theta_coord_low_res[0])))
            induced_voltage = induced_voltage_object.induced_voltage_sum(Beam, length = induced_voltage_length_sep)
            theta_induced_voltage = np.linspace(theta_coord_low_res[0], theta_coord_low_res[0] + (induced_voltage_length_sep - 1) * (theta_coord_low_res[1] - theta_coord_low_res[0]), induced_voltage_length_sep)
            
            # Calculating the induced potential
            induced_potential_low_res = - eom_factor_potential * np.insert(cumtrapz(induced_voltage, dx=theta_induced_voltage[1]-theta_induced_voltage[0]),0,0)
            induced_potential = np.interp(theta_coord_array, theta_induced_voltage, induced_potential_low_res)
    
     
    # Populating the bunch
    indexes = np.random.choice(range(0,np.size(density_grid)), Beam.n_macroparticles, p=density_grid.flatten())
     
    Beam.theta = theta_grid.flatten()[indexes] + (np.random.rand(Beam.n_macroparticles) - 0.5) * (theta_coord_low_res[1]-theta_coord_low_res[0])
    Beam.dE = deltaE_grid.flatten()[indexes] + (np.random.rand(Beam.n_macroparticles) - 0.5) * (deltaE_coord_array[1]-deltaE_coord_array[0])
    


def _distribution_density_function(action_array, dist_type, length, exponent = None):
    '''
    *Distribution density (formulas from Laclare).*
    '''
    
    if dist_type in ['binomial', 'waterbag', 'parabolic_amplitude', 'parabolic_line']:
        if dist_type is 'waterbag':
            exponent = 0
        elif dist_type is 'parabolic_amplitude':
            exponent = 1
        elif dist_type is 'parabolic_line':
            exponent = 0.5
        
        warnings.filterwarnings("ignore")
        density_function = (1 - action_array / length)**exponent
        warnings.filterwarnings("default")
        density_function[action_array > length] = 0
        return density_function
    
    elif dist_type is 'gaussian':
        density_function = np.exp(- 2 * action_array / length)
        return density_function

    else:
        raise RuntimeError('The dist_type option was not recognized')
    
def line_density_function(coord_array, dist_type, bunch_length, bunch_position = 0, exponent = None):
    '''
    *Line density*
    '''
    
    if dist_type in ['binomial', 'waterbag', 'parabolic_amplitude', 'parabolic_line']:
        if dist_type is 'waterbag':
            exponent = 0
        elif dist_type is 'parabolic_amplitude':
            exponent = 1
        elif dist_type is 'parabolic_line':
            exponent = 0.5
        
        warnings.filterwarnings("ignore")
        density_function = (1 - ((coord_array - bunch_position) / (bunch_length/2))**2)**(exponent+0.5)
        warnings.filterwarnings("default")
        density_function[np.abs(coord_array - bunch_position) > bunch_length/2 ] = 0
        return density_function
    
    elif dist_type is 'gaussian':
        sigma = bunch_length/4
        density_function = np.exp(- (coord_array - bunch_position)**2 /(2*sigma**2))
        return density_function
    
    elif dist_type is 'cosine_squared':
        warnings.filterwarnings("ignore")
        density_function = np.cos(np.pi * (coord_array - bunch_position) / bunch_length)**2
        warnings.filterwarnings("default")
        density_function[np.abs(coord_array - bunch_position) > bunch_length/2 ] = 0
        return density_function   


def minmax_location(x,f):
    '''
    *Function to locate the minima and maxima of the f(x) numerical function.*
    '''
    
    f_derivative = np.diff(f)
    x_derivative = x[0:-1] + (x[1]-x[0])/2
    f_derivative = np.interp(x, x_derivative,f_derivative)
    
    f_derivative_second = np.diff(f_derivative)
    f_derivative_second = np.interp(x, x_derivative,f_derivative_second)
    
    warnings.filterwarnings("ignore")
    f_derivative_zeros = np.unique(np.append(np.where(f_derivative == 0), np.where(f_derivative[1:]/f_derivative[0:-1] < 0)))
        
    min_x_position = (x[f_derivative_zeros[f_derivative_second[f_derivative_zeros]>0] + 1] + x[f_derivative_zeros[f_derivative_second[f_derivative_zeros]>0]])/2
    max_x_position = (x[f_derivative_zeros[f_derivative_second[f_derivative_zeros]<0] + 1] + x[f_derivative_zeros[f_derivative_second[f_derivative_zeros]<0]])/2
    
    min_values = np.interp(min_x_position, x, f)
    max_values = np.interp(max_x_position, x, f)

    warnings.filterwarnings("default")
                                          
    return [min_x_position, max_x_position], [min_values, max_values]



def potential_well_cut(theta_coord_array, potential_array):
    '''
    *Function to cut the potential well in order to take only the separatrix
    (several cases according to the number of min/max).*
    '''
    
    # Check for the min/max of the potential well
    minmax_positions, minmax_values = minmax_location(theta_coord_array, 
                                                      potential_array)
    min_theta_positions = minmax_positions[0]
    max_theta_positions = minmax_positions[1]
    max_potential_values = minmax_values[1]
    n_minima = len(min_theta_positions)
    n_maxima = len(max_theta_positions)
    
    if n_minima == 0:
        raise RuntimeError('The potential well has no minima...')
    if n_minima > n_maxima and n_maxima == 1:
        raise RuntimeError('The potential well has more minima than maxima, and only one maximum')
    if n_maxima == 0:
        print ('Warning: The maximum of the potential well could not be found... \
                You may reconsider the options to calculate the potential well \
                as the main harmonic is probably not the expected one. \
                You may also increase the percentage of margin to compute \
                the potentiel well. The full potential well will be taken')
    elif n_maxima == 1:
        if min_theta_positions[0] > max_theta_positions[0]:
            saved_indexes = (potential_array < max_potential_values[0]) * \
                            (theta_coord_array > max_theta_positions[0])
            theta_coord_sep = theta_coord_array[saved_indexes]
            potential_well_sep = potential_array[saved_indexes]
            if potential_array[-1] < potential_array[0]:
                raise RuntimeError('The potential well is not well defined. \
                                    You may reconsider the options to calculate \
                                    the potential well as the main harmonic is \
                                    probably not the expected one.')
        else:
            saved_indexes = (potential_array < max_potential_values[0]) * \
                            (theta_coord_array < max_theta_positions[0])
            theta_coord_sep = theta_coord_array[saved_indexes]
            potential_well_sep = potential_array[saved_indexes]
            if potential_array[-1] > potential_array[0]:
                raise RuntimeError('The potential well is not well defined. \
                                    You may reconsider the options to calculate \
                                    the potential well as the main harmonic is \
                                    probably not the expected one.')
    elif n_maxima == 2:
        lower_maximum_value = np.min(max_potential_values)
        higher_maximum_value = np.max(max_potential_values)
        lower_maximum_theta = max_theta_positions[max_potential_values == lower_maximum_value]
        higher_maximum_theta = max_theta_positions[max_potential_values == higher_maximum_value]
        if min_theta_positions[0] > lower_maximum_theta:
            saved_indexes = (potential_array < lower_maximum_value) * \
                            (theta_coord_array > lower_maximum_theta) * \
                            (theta_coord_array < higher_maximum_theta)
            theta_coord_sep = theta_coord_array[saved_indexes]
            potential_well_sep = potential_array[saved_indexes]
        else:
            saved_indexes = (potential_array < lower_maximum_value) * \
                            (theta_coord_array < lower_maximum_theta) * \
                            (theta_coord_array > higher_maximum_theta)
            theta_coord_sep = theta_coord_array[saved_indexes]
            potential_well_sep = potential_array[saved_indexes]
    elif n_maxima > 2:
#             raise RuntimeError('Work in progress, case to be included in the future...')
        left_max_theta = np.min(max_theta_positions)
        right_max_theta = np.max(max_theta_positions)
        saved_indexes = (theta_coord_array > left_max_theta) * (theta_coord_array < right_max_theta)
        theta_coord_sep = theta_coord_array[saved_indexes]
        potential_well_sep = potential_array[saved_indexes]
        
        
    return theta_coord_sep, potential_well_sep


def longitudinal_bigaussian(GeneralParameters, RFSectionParameters, beam, 
                            sigma_x, sigma_y = None, xunit = None, yunit = None, 
                            seed = None, reinsertion = 'off'):
    
    warnings.filterwarnings("once")
    if GeneralParameters.n_sections > 1:
        warnings.warn("WARNING: longitudinal_bigaussian is not yet properly computed for several sections!")
    if RFSectionParameters.n_rf > 1:
        warnings.warn("longitudinal_bigaussian for multiple RF is not yet implemented")
    
    counter = RFSectionParameters.counter[0]
    harmonic = RFSectionParameters.harmonic[0,counter]
    energy = RFSectionParameters.energy[counter]
    beta = RFSectionParameters.beta_r[counter]
    if sigma_y == None:
        voltage = RFSectionParameters.voltage[0,counter]
        eta0 = RFSectionParameters.eta_0[counter]
    
    if xunit == None or xunit == 'rad':
        sigma_theta = sigma_x
    elif xunit == 'm':
        sigma_theta = sigma_x / (- beam.ring_radius * harmonic) 
    elif xunit == 'ns':       
        sigma_theta = sigma_x * beta * c * 1.e-9 / beam.ring_radius
    
    phi_s = RFSectionParameters.phi_s[counter]
    
    if sigma_y != None:    
        if yunit == None or yunit == 'eV':
            sigma_dE = sigma_y
        elif yunit == '1':    
            sigma_dE = sigma_y * beta**2 * energy
    else:
        phi_b = harmonic*sigma_theta + phi_s
        sigma_dE = np.sqrt( voltage * energy * beta**2  
             * (np.cos(phi_b) - np.cos(phi_s) + (phi_b - phi_s) * np.sin(phi_s)) 
             / (np.pi * harmonic * eta0) )
        
    
    beam.sigma_theta = sigma_theta
    beam.sigma_dE = sigma_dE
    
    np.random.seed(seed)
    beam.theta = sigma_theta * np.random.randn(beam.n_macroparticles) \
                        + phi_s/harmonic
    beam.dE = sigma_dE * np.random.randn(beam.n_macroparticles)
    
    if reinsertion is 'on':
    
        itemindex = np.where(is_in_separatrix(GeneralParameters, RFSectionParameters,
                                     beam.theta, beam.dE, beam.delta) == False)[0]
         
        while itemindex.size != 0:
         
            beam.theta[itemindex] = sigma_theta * np.random.randn(itemindex.size) \
                    + phi_s/harmonic
            beam.dE[itemindex] = sigma_dE * np.random.randn(itemindex.size)
            itemindex = np.where(is_in_separatrix(GeneralParameters, 
                                RFSectionParameters, beam.theta, beam.dE, beam.delta) 
                                 == False)[0]

  
<|MERGE_RESOLUTION|>--- conflicted
+++ resolved
@@ -15,11 +15,6 @@
 from scipy.integrate import cumtrapz
 
 
-<<<<<<< HEAD
-def longitudinal_bigaussian(GeneralParameters, RFSectionParameters, beam, 
-                            sigma_x, sigma_y, xunit=None, yunit=None, 
-                            seed=None, reinsertion = 'off'):
-=======
 def matched_from_line_density(Beam, FullRingAndRF, line_density_options, 
                               main_harmonic_option = 'lowest_freq', 
                               TotalInducedVoltage = None,
@@ -29,7 +24,6 @@
     density is then reconstructed with the Abel transform and the particles
     randomly generated.*
     '''
->>>>>>> b2af4f09
     
     if not line_density_options.has_key('exponent'):  
         line_density_options['exponent'] = None
@@ -48,13 +42,6 @@
     potential_well_array = FullRingAndRF.potential_well
     theta_coord_array = FullRingAndRF.potential_well_coordinates
     
-<<<<<<< HEAD
-    counter = RFSectionParameters.counter[0]
-    
-    harmonic = RFSectionParameters.harmonic[0,counter]
-    energy = RFSectionParameters.energy[counter]
-    beta = RFSectionParameters.beta_r[counter]
-=======
     if line_density_options['type'] is not 'user_input':
         # Theta coordinates for the line density
         n_points_line_den = int(1e3)
@@ -80,7 +67,6 @@
         line_density = line_density - np.min(line_density)
     else:
         raise RuntimeError('The input for the matched_from_line_density function was not recognized')
->>>>>>> b2af4f09
     
     induced_potential_final = 0
     n_iterations = 1
@@ -155,13 +141,6 @@
     # Taking the first/second half of line density and potential
     n_points_abel = int(1e4)
     
-<<<<<<< HEAD
-    
-    np.random.seed(seed)
-    beam.theta = sigma_theta * np.random.randn(beam.n_macroparticles) \
-                        + phi_s/harmonic
-    beam.dE = sigma_dE * np.random.randn(beam.n_macroparticles)
-=======
     abel_both_step = 1
     if half_option is 'both':
         abel_both_step = 2
@@ -183,7 +162,6 @@
         theta_coord_half = theta_line_den[half_indexes]
         potential_half = np.interp(theta_coord_half, theta_coord_sep, potential_well_sep)
         potential_half = potential_half - np.min(potential_half)
->>>>>>> b2af4f09
     
         # Derivative of the line density
         line_den_diff = np.diff(line_den_half) / (theta_coord_half[1] - theta_coord_half[0])
@@ -290,11 +268,6 @@
     
     return [hamiltonian_coord, density_function] 
 
-<<<<<<< HEAD
-def longitudinal_gaussian_matched(GeneralParameters, RFSectionParameters, beam, 
-                                  four_sigma_bunch_length, unit=None, 
-                                  seed=None, reinsertion = 'off'):
-=======
 
 def matched_from_distribution_density(Beam, FullRingAndRF, distribution_options,
                                       main_harmonic_option = 'lowest_freq', 
@@ -323,7 +296,6 @@
     distribution_options['user_table_action'] = array of action (in H or in J)
     and distribution_options['user_table_density']*
     '''
->>>>>>> b2af4f09
     
     if not distribution_options.has_key('exponent'):  
         distribution_options['exponent'] = None
@@ -705,6 +677,7 @@
         warnings.warn("longitudinal_bigaussian for multiple RF is not yet implemented")
     
     counter = RFSectionParameters.counter[0]
+    
     harmonic = RFSectionParameters.harmonic[0,counter]
     energy = RFSectionParameters.energy[counter]
     beta = RFSectionParameters.beta_r[counter]
