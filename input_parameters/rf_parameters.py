--- conflicted
+++ resolved
@@ -1,246 +1,237 @@
-'''
-**Module gathering and processing all the RF parameters to be given to the 
-other modules.**
+'''
+**Module gathering and processing all the RF parameters to be given to the 
+other modules.**
+
+:Authors: **Alexandre Lasheen**, **Danilo Quartullo**
+'''
+
+from __future__ import division
+import numpy as np
+
+
+def input_check(input_value, expected_length):
+    '''
+    | *Function to check the length of the input*
+    | *The input can be a float, int, np.ndarray and list*
+    | *If len(input_value) == 1, transform it to a constant array*
+    | *If len(input_value) != expected_length and != 1, raise an error*
+    '''
+    
+    if isinstance(input_value, float):
+        return input_value * np.ones(expected_length)
+    elif isinstance(input_value, int):
+        return input_value * np.ones(expected_length)
+    elif isinstance(input_value, np.ndarray) and input_value.size == 1:
+        return input_value * np.ones(expected_length)
+    elif isinstance(input_value, list) and len(input_value) == 1:
+        return input_value[0] * np.ones(expected_length)
+    elif len(input_value) == expected_length:
+        return np.array(input_value)
+    else:
+        raise RuntimeError(str(input_value) + ' does not match ' + str(expected_length))
+    
+    
+
+class RFSectionParameters(object):
+    '''
+    *Object gathering all the RF parameters for one section (see section
+    definition in longitudinal_tracker.RingAndRFSection), and pre-processing 
+    them in order to be used in the longitudinal_tracker.py module.*
+    
+    :How to use RF programs:
+
+      - For 1 RF system and constant values of V, h or phi, just input the single value
+      - For 1 RF system and varying values of V, h or phi, input an array of n_turns values
+      - For several RF systems and constant values of V, h or phi, input lists of single values 
+      - For several RF systems and varying values of V, h or phi, input lists of arrays of n_turns values
+    '''
+    
+    def __init__(self, GeneralParameters, n_rf, 
+                 harmonic, voltage, phi_offset, section_index = 1):
+        
+        #: | *Counter to keep track of time step (used in momentum and voltage)*
+        #: | *Definined as a list in order to be passed by reference.*
+        self.counter = [0]
+                
+        #: | *Index of the RF section -- has to be unique*
+        #: | *Counter for RF section is:* :math:`k`
+        #: | *In the user input, the section_index goes from 1 to k*
+        #: | *This index is then corrected in the constructor in order to go from 0 to k-1 (as Python indexing starts from 0)*
+        self.section_index = section_index - 1
+        
+        #: | *Number of turns for the simulation*
+        #: | *Counter for turns is:* :math:`n`
+        self.n_turns = GeneralParameters.n_turns
+        
+        #: *Length of the section in [m]* :math:`: \quad L_k`
+        self.section_length = GeneralParameters.ring_length[self.section_index]
+        
+        #: *Length ratio of the section wrt the circumference*
+        self.length_ratio = self.section_length / GeneralParameters.ring_circumference
+        
+        #: *Momentum program of the section in [eV/c]* :math:`: \quad p_{k,n}`
+        self.momentum = GeneralParameters.momentum[self.section_index]
+        
+        #: *Momentum increment (acceleration/deceleration) between two turns,
+        #: for one section in [eV/c]* :math:`: \quad \Delta p_{n\rightarrow n+1}`
+        self.p_increment = np.diff(self.momentum)
+        
+        #: *Copy of the relativistic beta for the section (from 
+        #: GeneralParameters)* :math:`: \quad \beta_{k,n}`
+        self.beta_r = GeneralParameters.beta_r[self.section_index]
+        
+        #: *Copy of the relativistic gamma for the section (from 
+        #: GeneralParameters)* :math:`: \quad \gamma_{k,n}`
+        self.gamma_r = GeneralParameters.gamma_r[self.section_index]
+        
+        #: *Copy of the relativistic energy for the section (from 
+        #: GeneralParameters)* :math:`: \quad E_{k,n}`
+        self.energy = GeneralParameters.energy[self.section_index]
+        
+        #: *Copy of the average beta (from GeneralParameters)*
+        self.beta_av = GeneralParameters.beta_av[self.section_index]
+        
+        #: *Slippage factor (order 0) for the given RF section*
+        self.eta_0 = 0
+        #: *Slippage factor (order 1) for the given RF section*
+        self.eta_1 = 0
+        #: *Slippage factor (order 2) for the given RF section*
+        self.eta_2 = 0
+        
+        #: *Copy of the order of alpha for the section (from GeneralParameters)*
+        self.alpha_order = GeneralParameters.alpha_order
+        for i in xrange( self.alpha_order ):
+            dummy = getattr(GeneralParameters, 'eta' + str(i))
+            setattr(self, "eta_%s" %i, dummy[self.section_index])
+            
+        
+        #: | *Number of RF systems in the section* :math:`: \quad n_{RF}`
+        #: | *Counter for RF is:* :math:`j`
+        self.n_rf = n_rf
+        
+        #: | *Harmonic number list* :math:`: \quad h_{j,k,n}`
+        #: | *See note above on how to input RF programs.*
+        self.harmonic = 0
+        
+        #: | *Voltage program list in [V]* :math:`: \quad V_{j,k,n}`
+        #: | *See note above on how to input RF programs.*
+        self.voltage = 0
+        
+        #: | *Phase offset list in [rad]* :math:`: \quad \phi_{j,k,n}`
+        #: | *See note above on how to input RF programs.*
+        self.phi_offset = 0
+                
+        ### Pre-processing the inputs
+        # The input is analysed and structured in order to have lists, which
+        # length are matching the number of RF systems considered in this
+        # section.
+        # For one rf system, single values for h, V_rf, and phi will assume
+        # that these values will remain constant for all the simulation.
+        # These can be inputed directly as arrays in order to have programs
+        # (the length of the arrays will then be checked)
+        if n_rf == 1:
+            self.harmonic = [harmonic] 
+            self.voltage = [voltage]
+            self.phi_offset = [phi_offset] 
+        else:
+            self.harmonic = harmonic
+            self.voltage = voltage 
+            self.phi_offset = phi_offset
+        
+        for i in range(self.n_rf):
+            self.harmonic[i] = input_check(self.harmonic[i], self.n_turns+1)
+            self.voltage[i] = input_check(self.voltage[i], self.n_turns+1)
+            self.phi_offset[i] = input_check(self.phi_offset[i], self.n_turns+1)
+        
+        # Convert to numpy matrix
+        self.harmonic = np.array(self.harmonic, ndmin =2)
+        self.voltage = np.array(self.voltage, ndmin =2)
+        self.phi_offset = np.array(self.phi_offset, ndmin =2)
+            
+        #: *Synchronous phase for this section, calculated from the gamma
+        #: transition and the momentum program.*
+        self.phi_s = calc_phi_s(self)   
+    
+    
+    def eta_tracking(self, delta):
+        '''
+        *The slippage factor is calculated as a function of the relative momentum
+        (delta) of the beam. By definition, the slippage factor is:*
+        
+        .. math:: 
+            \eta = \sum_{i}(\eta_i \, \delta^i)
+    
+        '''
+        
+        if self.alpha_order == 1:
+            return self.eta_0[self.counter[0]]
+        else:
+            eta = 0
+            for i in xrange( self.alpha_order ):
+                eta_i = getattr(self, 'eta_' + str(i))[self.counter[0]]
+                eta  += eta_i * (delta**i)
+            return eta  
+
+
+def calc_phi_s(RFSectionParameters, accelerating_systems = 'all'):
+    '''
+    | *The synchronous phase calculated from the rate of momentum change.*
+    | *Below transition, for decelerating bucket: phi_s is in (-Pi/2,0)*
+    | *Below transition, for accelerating bucket: phi_s is in (0,Pi/2)*
+    | *Above transition, for accelerating bucket: phi_s is in (Pi/2,Pi)*
+    | *Above transition, for decelerating bucket: phi_s is in (Pi,3Pi/2)*
+    | *The synchronous phase is calculated at a certain moment.*
+    | *Uses beta, energy averaged over the turn.*
+    '''
+    
+    eta0 = RFSectionParameters.eta_0
+         
+    if RFSectionParameters.n_rf == 1:
+                     
+        acceleration_ratio = RFSectionParameters.beta_av * RFSectionParameters.p_increment \
+            / (RFSectionParameters.voltage[0,0:-1] + RFSectionParameters.voltage[0,1:]) * 2 
+        
+        acceleration_test = np.where((acceleration_ratio > -1) * (acceleration_ratio < 1) == False)[0]
+                
+        if acceleration_test.size > 0:
+            raise RuntimeError('Acceleration is not possible (momentum increment is too big or voltage too low) at index ' + str(acceleration_test))
+           
+        phi_s = np.arcsin(acceleration_ratio)
+        
+        index = np.where((eta0[1:] + eta0[0:-1])/2 > 0)       
+        phi_s[index] = np.pi - phi_s
 
-:Authors: **Alexandre Lasheen**, **Danilo Quartullo**
-'''
-
-from __future__ import division
-import numpy as np
-
-
-def input_check(input_value, expected_length):
-    '''
-    | *Function to check the length of the input*
-    | *The input can be a float, int, np.ndarray and list*
-    | *If len(input_value) == 1, transform it to a constant array*
-    | *If len(input_value) != expected_length and != 1, raise an error*
-    '''
-    
-    if isinstance(input_value, float):
-        return input_value * np.ones(expected_length)
-    elif isinstance(input_value, int):
-        return input_value * np.ones(expected_length)
-    elif isinstance(input_value, np.ndarray) and input_value.size == 1:
-        return input_value * np.ones(expected_length)
-    elif isinstance(input_value, list) and len(input_value) == 1:
-        return input_value[0] * np.ones(expected_length)
-    elif len(input_value) == expected_length:
-        return np.array(input_value)
-    else:
-        raise RuntimeError(str(input_value) + ' does not match ' + str(expected_length))
-    
-    
-
-class RFSectionParameters(object):
-    '''
-    *Object gathering all the RF parameters for one section (see section
-    definition in longitudinal_tracker.RingAndRFSection), and pre-processing 
-    them in order to be used in the longitudinal_tracker.py module.*
-    
-    :How to use RF programs:
-
-      - For 1 RF system and constant values of V, h or phi, just input the single value
-      - For 1 RF system and varying values of V, h or phi, input an array of n_turns values
-      - For several RF systems and constant values of V, h or phi, input lists of single values 
-      - For several RF systems and varying values of V, h or phi, input lists of arrays of n_turns values
-    '''
-    
-    def __init__(self, GeneralParameters, n_rf, 
-                 harmonic, voltage, phi_offset, section_index = 1):
-        
-        #: | *Counter to keep track of time step (used in momentum and voltage)*
-        #: | *Definined as a list in order to be passed by reference.*
-        self.counter = [0]
-                
-        #: | *Index of the RF section -- has to be unique*
-        #: | *Counter for RF section is:* :math:`k`
-        #: | *In the user input, the section_index goes from 1 to k*
-        #: | *This index is then corrected in the constructor in order to go from 0 to k-1 (as Python indexing starts from 0)*
-        self.section_index = section_index - 1
-        
-        #: | *Number of turns for the simulation*
-        #: | *Counter for turns is:* :math:`n`
-        self.n_turns = GeneralParameters.n_turns
-        
-        #: *Length of the section in [m]* :math:`: \quad L_k`
-        self.section_length = GeneralParameters.ring_length[self.section_index]
-        
-        #: *Length ratio of the section wrt the circumference*
-        self.length_ratio = self.section_length / GeneralParameters.ring_circumference
-        
-        #: *Momentum program of the section in [eV/c]* :math:`: \quad p_{k,n}`
-        self.momentum = GeneralParameters.momentum[self.section_index]
-        
-        #: *Momentum increment (acceleration/deceleration) between two turns,
-        #: for one section in [eV/c]* :math:`: \quad \Delta p_{n\rightarrow n+1}`
-        self.p_increment = np.diff(self.momentum)
-        
-        #: *Copy of the relativistic beta for the section (from 
-        #: GeneralParameters)* :math:`: \quad \beta_{k,n}`
-        self.beta_r = GeneralParameters.beta_r[self.section_index]
-        
-        #: *Copy of the relativistic gamma for the section (from 
-        #: GeneralParameters)* :math:`: \quad \gamma_{k,n}`
-        self.gamma_r = GeneralParameters.gamma_r[self.section_index]
-        
-        #: *Copy of the relativistic energy for the section (from 
-        #: GeneralParameters)* :math:`: \quad E_{k,n}`
-        self.energy = GeneralParameters.energy[self.section_index]
-        
-        #: *Copy of the average beta (from GeneralParameters)*
-        self.beta_av = GeneralParameters.beta_av[self.section_index]
-        
-        #: *Slippage factor (order 0) for the given RF section*
-        self.eta_0 = 0
-        #: *Slippage factor (order 1) for the given RF section*
-        self.eta_1 = 0
-        #: *Slippage factor (order 2) for the given RF section*
-        self.eta_2 = 0
-        
-        #: *Copy of the order of alpha for the section (from GeneralParameters)*
-        self.alpha_order = GeneralParameters.alpha_order
-        for i in xrange( self.alpha_order ):
-            dummy = getattr(GeneralParameters, 'eta' + str(i))
-            setattr(self, "eta_%s" %i, dummy[self.section_index])
-            
-        
-        #: | *Number of RF systems in the section* :math:`: \quad n_{RF}`
-        #: | *Counter for RF is:* :math:`j`
-        self.n_rf = n_rf
-        
-        #: | *Harmonic number list* :math:`: \quad h_{j,k,n}`
-        #: | *See note above on how to input RF programs.*
-        self.harmonic = 0
-        
-        #: | *Voltage program list in [V]* :math:`: \quad V_{j,k,n}`
-        #: | *See note above on how to input RF programs.*
-        self.voltage = 0
-        
-        #: | *Phase offset list in [rad]* :math:`: \quad \phi_{j,k,n}`
-        #: | *See note above on how to input RF programs.*
-        self.phi_offset = 0
-                
-        ### Pre-processing the inputs
-        # The input is analysed and structured in order to have lists, which
-        # length are matching the number of RF systems considered in this
-        # section.
-        # For one rf system, single values for h, V_rf, and phi will assume
-        # that these values will remain constant for all the simulation.
-        # These can be inputed directly as arrays in order to have programs
-        # (the length of the arrays will then be checked)
-        if n_rf == 1:
-            self.harmonic = [harmonic] 
-            self.voltage = [voltage]
-            self.phi_offset = [phi_offset] 
-        else:
-<<<<<<< HEAD
-            if (not n_rf == len(self.harmonic) == 
-                len(voltage) == len(phi_offset)):
-                raise RuntimeError('The RF parameters to define \
-                                    RFSectionParameters are not homogeneous \
-                                    (n_rf is not matching the input)')
-=======
-            
->>>>>>> b2af4f09
-            self.harmonic = harmonic
-            self.voltage = voltage 
-            self.phi_offset = phi_offset
-        
-        for i in range(self.n_rf):
-            self.harmonic[i] = input_check(self.harmonic[i], self.n_turns+1)
-            self.voltage[i] = input_check(self.voltage[i], self.n_turns+1)
-            self.phi_offset[i] = input_check(self.phi_offset[i], self.n_turns+1)
-        
-        # Convert to numpy matrix
-        self.harmonic = np.array(self.harmonic, ndmin =2)
-        self.voltage = np.array(self.voltage, ndmin =2)
-        self.phi_offset = np.array(self.phi_offset, ndmin =2)
-            
-        #: *Synchronous phase for this section, calculated from the gamma
-        #: transition and the momentum program.*
-        self.phi_s = calc_phi_s(self)   
-    
-    
-    def eta_tracking(self, delta):
-        '''
-        *The slippage factor is calculated as a function of the relative momentum
-        (delta) of the beam. By definition, the slippage factor is:*
-        
-        .. math:: 
-            \eta = \sum_{i}(\eta_i \, \delta^i)
-    
-        '''
-        
-        if self.alpha_order == 1:
-            return self.eta_0[self.counter[0]]
-        else:
-            eta = 0
-            for i in xrange( self.alpha_order ):
-                eta_i = getattr(self, 'eta_' + str(i))[self.counter[0]]
-                eta  += eta_i * (delta**i)
-            return eta  
-
-
-def calc_phi_s(RFSectionParameters, accelerating_systems = 'all'):
-    '''
-    | *The synchronous phase calculated from the rate of momentum change.*
-    | *Below transition, for decelerating bucket: phi_s is in (-Pi/2,0)*
-    | *Below transition, for accelerating bucket: phi_s is in (0,Pi/2)*
-    | *Above transition, for accelerating bucket: phi_s is in (Pi/2,Pi)*
-    | *Above transition, for decelerating bucket: phi_s is in (Pi,3Pi/2)*
-    | *The synchronous phase is calculated at a certain moment.*
-    | *Uses beta, energy averaged over the turn.*
-    '''
-    
-    eta0 = RFSectionParameters.eta_0
-         
-    if RFSectionParameters.n_rf == 1:
-                     
-        acceleration_ratio = RFSectionParameters.beta_av * RFSectionParameters.p_increment \
-            / (RFSectionParameters.voltage[0,0:-1] + RFSectionParameters.voltage[0,1:]) * 2 
-        
-        acceleration_test = np.where((acceleration_ratio > -1) * (acceleration_ratio < 1) == False)[0]
-                
-        if acceleration_test.size > 0:
-            raise RuntimeError('Acceleration is not possible (momentum increment is too big or voltage too low) at index ' + str(acceleration_test))
-           
-        phi_s = np.arcsin(acceleration_ratio)
-        
-        index = np.where((eta0[1:] + eta0[0:-1])/2 > 0)       
-        phi_s[index] = np.pi - phi_s
-
-        return phi_s 
-     
-    else:
-        '''
-        To be implemented
-        '''
-        if accelerating_systems == 'all':
-            '''
-            In this case, all the rf_systems are accelerating, phi_s is calculated accordingly
-            with respect to the fundamental frequency
-            '''
-            pass
-        elif accelerating_systems == 'first':
-            '''
-            Only the first rf_system is accelerating, so we have to correct the phi_offset of the
-            other rf_systems in order that the p_increment is only caused by the first RF
-            '''
-            pass
-        else:
-            raise RuntimeError('Did not recognize the option accelerating_systems in calc_phi_s function')
-        
-        # This part only works when you have no acceleration and several RF systems
-        if eta0[0] > 0:
-            return np.pi*np.ones(RFSectionParameters.n_turns)
-        elif eta0[0] < 0:
-            return 0*np.ones(RFSectionParameters.n_turns)
-         
- 
-    
-            
-
-            
-            
-    
+        return phi_s 
+     
+    else:
+        '''
+        To be implemented
+        '''
+        if accelerating_systems == 'all':
+            '''
+            In this case, all the rf_systems are accelerating, phi_s is calculated accordingly
+            with respect to the fundamental frequency
+            '''
+            pass
+        elif accelerating_systems == 'first':
+            '''
+            Only the first rf_system is accelerating, so we have to correct the phi_offset of the
+            other rf_systems in order that the p_increment is only caused by the first RF
+            '''
+            pass
+        else:
+            raise RuntimeError('Did not recognize the option accelerating_systems in calc_phi_s function')
+        
+        # This part only works when you have no acceleration and several RF systems
+        if eta0[0] > 0:
+            return np.pi*np.ones(RFSectionParameters.n_turns)
+        elif eta0[0] < 0:
+            return 0*np.ones(RFSectionParameters.n_turns)
+         
+ 
+    
+            
+
+            
+            
+    